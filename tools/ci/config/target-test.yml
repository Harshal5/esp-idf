
# for parallel jobs, CI_JOB_NAME will be "job_name index/total" (for example, "IT_001 1/2")
# we need to convert to pattern "job_name_index.yml"
.define_config_file_name: &define_config_file_name |
    JOB_NAME_PREFIX=$(echo ${CI_JOB_NAME} | awk '{print $1}')
    JOB_FULL_NAME="${JOB_NAME_PREFIX}_${CI_NODE_INDEX}"
    CONFIG_FILE="${CONFIG_FILE_PATH}/${JOB_FULL_NAME}.yml"

.example_test_template:
  stage: target_test
  when: on_success
  only:
    refs:
      - master
      - /^release\/v/
      - /^v\d+\.\d+(\.\d+)?($|-)/
      - triggers
      - schedules
    variables:
      - $BOT_TRIGGER_WITH_LABEL == null
      - $BOT_LABEL_EXAMPLE_TEST
  dependencies:
    - assign_test
    - build_examples_make
    - build_examples_cmake_esp32
    - build_examples_cmake_esp32s2
  artifacts:
    when: always
    paths:
      - $LOG_PATH
    expire_in: 1 week
    reports:
        junit: $LOG_PATH/*/XUNIT_RESULT.xml
  variables:
    TEST_FW_PATH: "$CI_PROJECT_DIR/tools/tiny-test-fw"
    TEST_CASE_PATH: "$CI_PROJECT_DIR/examples"
    CONFIG_FILE_PATH: "${CI_PROJECT_DIR}/examples/test_configs"
    LOG_PATH: "$CI_PROJECT_DIR/TEST_LOGS"
    ENV_FILE: "$CI_PROJECT_DIR/ci-test-runner-configs/$CI_RUNNER_DESCRIPTION/EnvConfig.yml"
  script:
    - *define_config_file_name
    # first test if config file exists, if not exist, exit 0
    - test -e $CONFIG_FILE || exit 0
    # clone test env configs
    - git clone $TEST_ENV_CONFIG_REPOSITORY
    - python $CHECKOUT_REF_SCRIPT ci-test-runner-configs ci-test-runner-configs
    - cd $TEST_FW_PATH
    # run test
    - python Runner.py $TEST_CASE_PATH -c $CONFIG_FILE -e $ENV_FILE

.unit_test_template:
  extends: .example_test_template
  stage: target_test
  dependencies:
    - assign_test
    - build_esp_idf_tests_make
    - build_esp_idf_tests_cmake
  only:
    refs:
      - master
      - /^release\/v/
      - /^v\d+\.\d+(\.\d+)?($|-)/
      - triggers
      - schedules
    variables:
      - $BOT_TRIGGER_WITH_LABEL == null
      - $BOT_LABEL_UNIT_TEST
  variables:
    TEST_FW_PATH: "$CI_PROJECT_DIR/tools/tiny-test-fw"
    TEST_CASE_PATH: "$CI_PROJECT_DIR/tools/unit-test-app"
    CONFIG_FILE_PATH: "${CI_PROJECT_DIR}/components/idf_test/unit_test/CIConfigs"
    LOG_PATH: "$CI_PROJECT_DIR/TEST_LOGS"
    ENV_FILE: "$CI_PROJECT_DIR/ci-test-runner-configs/$CI_RUNNER_DESCRIPTION/EnvConfig.yml"

.test_template:
  stage: target_test
  when: on_success
  only:
    refs:
      - master
      - /^release\/v/
      - /^v\d+\.\d+(\.\d+)?($|-)/
      - triggers
      - schedules
    variables:
      - $BOT_TRIGGER_WITH_LABEL == null
      - $BOT_LABEL_INTEGRATION_TEST
  dependencies:
    - assign_test
    - build_ssc
  artifacts:
    when: always
    reports:
        junit: $LOG_PATH/*/XUNIT_RESULT.xml
    paths:
      - $LOG_PATH
    expire_in: 1 week
  variables:
    GIT_SUBMODULE_STRATEGY: none
    LOCAL_ENV_CONFIG_PATH: "$CI_PROJECT_DIR/ci-test-runner-configs/$CI_RUNNER_DESCRIPTION/ESP32_IDF"
    LOG_PATH: "${CI_PROJECT_DIR}/${CI_COMMIT_SHA}"
    TEST_CASE_FILE_PATH: "$CI_PROJECT_DIR/components/idf_test/integration_test"
    MODULE_UPDATE_FILE: "$CI_PROJECT_DIR/components/idf_test/ModuleDefinition.yml"
    CONFIG_FILE_PATH: "${CI_PROJECT_DIR}/components/idf_test/integration_test/CIConfigs"
  script:
    - *define_config_file_name
    # first test if config file exists, if not exist, exit 0
    - test -e $CONFIG_FILE || exit 0
    # clone local test env configs
    - git clone $TEST_ENV_CONFIG_REPOSITORY
    - python $CHECKOUT_REF_SCRIPT ci-test-runner-configs ci-test-runner-configs
    # clone test bench
    - git clone $TEST_SCRIPT_REPOSITORY
    - python $CHECKOUT_REF_SCRIPT auto_test_script auto_test_script
    - cd auto_test_script
    # run test
    - python CIRunner.py -l "$LOG_PATH/$JOB_FULL_NAME" -c $CONFIG_FILE -e $LOCAL_ENV_CONFIG_PATH -t $TEST_CASE_FILE_PATH

test_weekend_mqtt:
  extends: .example_test_template
  stage: target_test
  tags:
    - ESP32
    - Example_WIFI
  only:
    variables:
      - $BOT_LABEL_WEEKEND_TEST
  variables:
    TEST_CASE_PATH: "$CI_PROJECT_DIR/components/mqtt/weekend_test"
    TEST_FW_PATH: "$CI_PROJECT_DIR/tools/tiny-test-fw"
    LOG_PATH: "$CI_PROJECT_DIR/TEST_LOGS"
    ENV_FILE: "$CI_PROJECT_DIR/components/mqtt/weekend_test/env.yml"
    CONFIG_FILE: "$CI_PROJECT_DIR/components/mqtt/weekend_test/config.yml"

test_weekend_network:
  extends: .example_test_template
  stage: target_test
  image: $CI_DOCKER_REGISTRY/rpi-net-suite$BOT_DOCKER_IMAGE_TAG
  tags:
    - ESP32
    - Example_WIFI
  only:
    variables:
      - $BOT_LABEL_WEEKEND_TEST
  variables:
    TEST_CASE_PATH: "$CI_PROJECT_DIR/components/lwip/weekend_test"
    TEST_FW_PATH: "$CI_PROJECT_DIR/tools/tiny-test-fw"
    LOG_PATH: "$CI_PROJECT_DIR/TEST_LOGS"
    ENV_FILE: "$CI_PROJECT_DIR/components/lwip/weekend_test/env.yml"
    CONFIG_FILE: "$CI_PROJECT_DIR/components/lwip/weekend_test/config.yml"

example_test_001:
  extends: .example_test_template
  parallel: 2
  tags:
    - ESP32
    - Example_WIFI

example_test_002:
  extends: .example_test_template
  image: $CI_DOCKER_REGISTRY/ubuntu-test-env$BOT_DOCKER_IMAGE_TAG
  tags:
    - ESP32
    - Example_ShieldBox_Basic

.example_test_003:
  extends: .example_test_template
  tags:
    - ESP32
    - Example_SDIO

example_test_004:
  extends: .example_test_template
  tags:
    - ESP32
    - Example_CAN

example_test_005:
  extends: .example_test_template
  tags:
    - ESP32
    - Example_WIFI_BT

example_test_006:
  extends: .example_test_template
  image: $CI_DOCKER_REGISTRY/ubuntu-test-env$BOT_DOCKER_IMAGE_TAG
  only:
    variables:
      - $BOT_LABEL_IPERF_STRESS_TEST
  tags:
    - ESP32
    - Example_ShieldBox

example_test_007:
  extends: .example_test_template
  tags:
    - ESP32
    - Example_I2C_CCS811_SENSOR

example_test_008:
  extends: .example_test_template
  tags:
    - ESP32
    - Example_Flash_Encryption

UT_001:
  extends: .unit_test_template
  parallel: 50
  tags:
    - ESP32_IDF
    - UT_T1_1

# Max. allowed value of 'parallel' is 50.
# See UT_030 below if you want to add more unit test jobs.

UT_002:
  extends: .unit_test_template
  parallel: 18
  tags:
    - ESP32_IDF
    - UT_T1_1
    - psram

UT_003:
  extends: .unit_test_template
  parallel: 3
  tags:
    - ESP32_IDF
    - UT_T1_SDMODE

UT_004:
  extends: .unit_test_template
  parallel: 3
  tags:
    - ESP32_IDF
    - UT_T1_SPIMODE

UT_005:
  extends: .unit_test_template
  tags:
    - ESP32_IDF
    - UT_T1_SDMODE
    - psram

UT_006:
  extends: .unit_test_template
  tags:
    - ESP32_IDF
    - UT_T1_SPIMODE
    - psram

UT_007:
  extends: .unit_test_template
  parallel: 4
  tags:
    - ESP32_IDF
    - UT_T1_GPIO

UT_008:
  extends: .unit_test_template
  tags:
    - ESP32_IDF
    - UT_T1_GPIO
    - psram

UT_009:
  extends: .unit_test_template
  parallel: 4
  tags:
    - ESP32_IDF
    - UT_T1_PCNT

UT_010:
  extends: .unit_test_template
  tags:
    - ESP32_IDF
    - UT_T1_PCNT
    - psram

UT_011:
  extends: .unit_test_template
  parallel: 4
  tags:
    - ESP32_IDF
    - UT_T1_LEDC

UT_012:
  extends: .unit_test_template
  tags:
    - ESP32_IDF
    - UT_T1_LEDC
    - psram

UT_013:
  extends: .unit_test_template
  parallel: 4
  tags:
    - ESP32_IDF
    - UT_T2_RS485

UT_014:
  extends: .unit_test_template
  tags:
    - ESP32_IDF
    - UT_T2_RS485
    - psram

UT_015:
  extends: .unit_test_template
  parallel: 4
  tags:
    - ESP32_IDF
    - UT_T1_RMT

UT_016:
  extends: .unit_test_template
  tags:
    - ESP32_IDF
    - UT_T1_RMT
    - psram

UT_017:
  extends: .unit_test_template
  parallel: 3
  tags:
    - ESP32_IDF
    - EMMC

UT_018:
  extends: .unit_test_template
  parallel: 5
  tags:
    - ESP32_IDF
    - UT_T1_1
    - 8Mpsram

UT_019:
  extends: .unit_test_template
  parallel: 4
  tags:
    - ESP32_IDF
    - Example_SPI_Multi_device

UT_020:
  extends: .unit_test_template
  tags:
    - ESP32_IDF
    - Example_SPI_Multi_device
    - psram

UT_021:
  extends: .unit_test_template
  parallel: 4
  tags:
    - ESP32_IDF
    - UT_T2_I2C

UT_022:
  extends: .unit_test_template
  tags:
    - ESP32_IDF
    - UT_T2_I2C
    - psram

UT_023:
  extends: .unit_test_template
  parallel: 4
  tags:
    - ESP32_IDF
    - UT_T1_MCPWM

UT_024:
  extends: .unit_test_template
  tags:
    - ESP32_IDF
    - UT_T1_MCPWM
    - psram

UT_025:
  extends: .unit_test_template
  parallel: 4
  tags:
    - ESP32_IDF
    - UT_T1_I2S

UT_026:
  extends: .unit_test_template
  tags:
    - ESP32_IDF
    - UT_T1_I2S
    - psram

UT_027:
  extends: .unit_test_template
  parallel: 3
  tags:
    - ESP32_IDF
    - UT_T2_1

UT_028:
  extends: .unit_test_template
  tags:
    - ESP32_IDF
    - UT_T2_1
    - psram

UT_029:
  extends: .unit_test_template
  tags:
    - ESP32_IDF
    - UT_T2_1
    - 8Mpsram

# Gitlab parallel max value is 50. We need to create another UT job if parallel is larger than 50.
UT_030:
  extends: .unit_test_template
  parallel: 6
  tags:
    - ESP32_IDF
    - UT_T1_1

UT_031:
  extends: .unit_test_template
<<<<<<< HEAD
  parallel: 28
  tags:
    - 7.2.2
    - UT_T1_1
=======
  tags:
    - ESP32_IDF
    - UT_T1_FlashEncryption
>>>>>>> c27fd32f

nvs_compatible_test:
  extends: .test_template
  artifacts:
    when: always
    paths:
      - $LOG_PATH
      - nvs_wifi.bin
    expire_in: 1 mos
  tags:
    - ESP32_IDF
    - NVS_Compatible
  script:
    - *define_config_file_name
    # first test if config file exists, if not exist, exit 0
    - test -e $CONFIG_FILE || exit 0
    # clone local test env configs
    - git clone $TEST_ENV_CONFIG_REPOSITORY
    - python $CHECKOUT_REF_SCRIPT ci-test-runner-configs ci-test-runner-configs
    # clone test bench
    - git clone $TEST_SCRIPT_REPOSITORY
    - python $CHECKOUT_REF_SCRIPT auto_test_script auto_test_script
    - cd auto_test_script
    # prepare nvs bins
    - ./Tools/prepare_nvs_bin.sh
    # run test
    - python CIRunner.py -l "$LOG_PATH/$JOB_FULL_NAME" -c $CONFIG_FILE -e $LOCAL_ENV_CONFIG_PATH -t $TEST_CASE_FILE_PATH

IT_001:
  extends: .test_template
  parallel: 3
  tags:
    - ESP32_IDF
    - SSC_T1_4

IT_002:
  extends: .test_template
  tags:
    - ESP32_IDF
    - SSC_T1_2

IT_003:
  extends: .test_template
  parallel: 13
  tags:
    - ESP32_IDF
    - SSC_T2_5

IT_004:
  extends: .test_template
  tags:
    - ESP32_IDF
    - SSC_T1_APC

IT_005:
  extends: .test_template
  parallel: 2
  tags:
    - ESP32_IDF
    - SSC_T1_5

IT_006:
  extends: .test_template
  parallel: 8
  tags:
    - ESP32_IDF
    - SSC_T1_6

IT_007:
  extends: .test_template
  parallel: 3
  tags:
    - ESP32_IDF
    - SSC_T1_7

IT_008:
  extends: .test_template
  tags:
    - ESP32_IDF
    - SSC_T1_8

IT_009:
  extends: .test_template
  tags:
    - ESP32_IDF
    - SSC_T1_3

IT_010:
  extends: .test_template
  parallel: 4
  tags:
    - ESP32_IDF
    - SSC_T5_1

IT_011:
  extends: .test_template
  tags:
    - ESP32_IDF
    - SSC_T1_MESH1

IT_012:
  extends: .test_template
  parallel: 2
  tags:
    - ESP32_IDF
    - SSC_T2_MESH1

IT_013:
  extends: .test_template
  tags:
    - ESP32_IDF
    - SSC_T3_MESH1

IT_014:
  extends: .test_template
  tags:
    - ESP32_IDF
    - SSC_T6_MESH1

IT_015:
  extends: .test_template
  tags:
    - ESP32_IDF
    - SSC_T12_MESH1

IT_016:
  extends: .test_template
  tags:
    - ESP32_IDF
    - SSC_T50_MESH1

IT_017:
  extends: .test_template
  tags:
    - ESP32_IDF
    - SSC_T1_MESH2

IT_018:
  extends: .test_template
  parallel: 2
  tags:
    - ESP32_IDF
    - SSC_T1_9

IT_019:
  extends: .test_template
  parallel: 2
  tags:
    - ESP32_IDF
    - SSC_T2_2

IT_020:
  extends: .test_template
  tags:
    - ESP32_IDF
    - SSC_T2_3

IT_021:
  extends: .test_template
  tags:
    - ESP32_IDF
    - SSC_T2_4<|MERGE_RESOLUTION|>--- conflicted
+++ resolved
@@ -421,16 +421,16 @@
 
 UT_031:
   extends: .unit_test_template
-<<<<<<< HEAD
   parallel: 28
   tags:
     - 7.2.2
     - UT_T1_1
-=======
+
+UT_032:
+  extends: .unit_test_template
   tags:
     - ESP32_IDF
     - UT_T1_FlashEncryption
->>>>>>> c27fd32f
 
 nvs_compatible_test:
   extends: .test_template
