// Copyright 2015-2016 Espressif Systems (Shanghai) PTE LTD
//
// Licensed under the Apache License, Version 2.0 (the "License");
// you may not use this file except in compliance with the License.
// You may obtain a copy of the License at

//     http://www.apache.org/licenses/LICENSE-2.0
//
// Unless required by applicable law or agreed to in writing, software
// distributed under the License is distributed on an "AS IS" BASIS,
// WITHOUT WARRANTIES OR CONDITIONS OF ANY KIND, either express or implied.
// See the License for the specific language governing permissions and
// limitations under the License.
#include <string.h>
#include "esp_types.h"
#include "esp_attr.h"
#include "esp_intr_alloc.h"
#include "esp_log.h"
#include "esp_err.h"
#include "malloc.h"
#include "freertos/FreeRTOS.h"
#include "freertos/semphr.h"
#include "freertos/xtensa_api.h"
#include "freertos/task.h"
#include "freertos/ringbuf.h"
#include "soc/uart_periph.h"
#include "driver/uart.h"
#include "driver/gpio.h"
#include "driver/uart_select.h"
#include "sdkconfig.h"
#if CONFIG_IDF_TARGET_ESP32
#include "esp32/clk.h"
#elif CONFIG_IDF_TARGET_ESP32S2BETA
#include "esp32s2beta/clk.h"
#endif

#define UART_NUM SOC_UART_NUM

#define UART_NUM SOC_UART_NUM

#define XOFF (char)0x13
#define XON (char)0x11

static const char *UART_TAG = "uart";
#define UART_CHECK(a, str, ret_val) \
    if (!(a)) { \
        ESP_LOGE(UART_TAG,"%s(%d): %s", __FUNCTION__, __LINE__, str); \
        return (ret_val); \
    }

#define UART_EMPTY_THRESH_DEFAULT  (10)
#define UART_FULL_THRESH_DEFAULT  (120)
#define UART_TOUT_THRESH_DEFAULT   (10)
#define UART_CLKDIV_FRAG_BIT_WIDTH  (3)
#define UART_TOUT_REF_FACTOR_DEFAULT (UART_CLK_FREQ/(REF_CLK_FREQ<<UART_CLKDIV_FRAG_BIT_WIDTH))
#define UART_TX_IDLE_NUM_DEFAULT   (0)
#define UART_PATTERN_DET_QLEN_DEFAULT (10)
#define UART_MIN_WAKEUP_THRESH      (2)

#define UART_ENTER_CRITICAL_ISR(mux)    portENTER_CRITICAL_ISR(mux)
#define UART_EXIT_CRITICAL_ISR(mux)     portEXIT_CRITICAL_ISR(mux)
#define UART_ENTER_CRITICAL(mux)    portENTER_CRITICAL(mux)
#define UART_EXIT_CRITICAL(mux)     portEXIT_CRITICAL(mux)

// Check actual UART mode set
#define UART_IS_MODE_SET(uart_number, mode) ((p_uart_obj[uart_number]->uart_mode == mode))

typedef struct {
    uart_event_type_t type;        /*!< UART TX data type */
    struct {
        int brk_len;
        size_t size;
        uint8_t data[0];
    } tx_data;
} uart_tx_data_t;

typedef struct {
    int wr;
    int rd;
    int len;
    int *data;
} uart_pat_rb_t;

typedef struct {
    uart_port_t uart_num;               /*!< UART port number*/
    int queue_size;                     /*!< UART event queue size*/
    QueueHandle_t xQueueUart;           /*!< UART queue handler*/
    intr_handle_t intr_handle;          /*!< UART interrupt handle*/
    uart_mode_t uart_mode;              /*!< UART controller actual mode set by uart_set_mode() */
    bool coll_det_flg;                  /*!< UART collision detection flag */

    //rx parameters
    int rx_buffered_len;                  /*!< UART cached data length */
    SemaphoreHandle_t rx_mux;           /*!< UART RX data mutex*/
    int rx_buf_size;                    /*!< RX ring buffer size */
    RingbufHandle_t rx_ring_buf;        /*!< RX ring buffer handler*/
    bool rx_buffer_full_flg;            /*!< RX ring buffer full flag. */
    int rx_cur_remain;                  /*!< Data number that waiting to be read out in ring buffer item*/
    uint8_t *rx_ptr;                    /*!< pointer to the current data in ring buffer*/
    uint8_t *rx_head_ptr;               /*!< pointer to the head of RX item*/
    uint8_t rx_data_buf[UART_FIFO_LEN]; /*!< Data buffer to stash FIFO data*/
    uint8_t rx_stash_len;               /*!< stashed data length.(When using flow control, after reading out FIFO data, if we fail to push to buffer, we can just stash them.) */
    uart_pat_rb_t rx_pattern_pos;

    //tx parameters
    SemaphoreHandle_t tx_fifo_sem;      /*!< UART TX FIFO semaphore*/
    SemaphoreHandle_t tx_mux;           /*!< UART TX mutex*/
    SemaphoreHandle_t tx_done_sem;      /*!< UART TX done semaphore*/
    SemaphoreHandle_t tx_brk_sem;       /*!< UART TX send break done semaphore*/
    int tx_buf_size;                    /*!< TX ring buffer size */
    RingbufHandle_t tx_ring_buf;        /*!< TX ring buffer handler*/
    bool tx_waiting_fifo;               /*!< this flag indicates that some task is waiting for FIFO empty interrupt, used to send all data without any data buffer*/
    uint8_t *tx_ptr;                    /*!< TX data pointer to push to FIFO in TX buffer mode*/
    uart_tx_data_t *tx_head;            /*!< TX data pointer to head of the current buffer in TX ring buffer*/
    uint32_t tx_len_tot;                /*!< Total length of current item in ring buffer*/
    uint32_t tx_len_cur;
    uint8_t tx_brk_flg;                 /*!< Flag to indicate to send a break signal in the end of the item sending procedure */
    uint8_t tx_brk_len;                 /*!< TX break signal cycle length/number */
    uint8_t tx_waiting_brk;             /*!< Flag to indicate that TX FIFO is ready to send break signal after FIFO is empty, do not push data into TX FIFO right now.*/
    uart_select_notif_callback_t uart_select_notif_callback; /*!< Notification about select() events */
} uart_obj_t;

static uart_obj_t *p_uart_obj[UART_NUM_MAX] = {0};
/* DRAM_ATTR is required to avoid UART array placed in flash, due to accessed from ISR */
static DRAM_ATTR uart_dev_t *const UART[UART_NUM_MAX] = {
    &UART0,
    &UART1,
#if UART_NUM > 2
    &UART2
#endif
};
static portMUX_TYPE uart_spinlock[UART_NUM_MAX] = {
    portMUX_INITIALIZER_UNLOCKED,
    portMUX_INITIALIZER_UNLOCKED,
#if UART_NUM > 2
    portMUX_INITIALIZER_UNLOCKED
#endif
};
static portMUX_TYPE uart_selectlock = portMUX_INITIALIZER_UNLOCKED;

esp_err_t uart_set_word_length(uart_port_t uart_num, uart_word_length_t data_bit)
{
    UART_CHECK((uart_num < UART_NUM_MAX), "uart_num error", ESP_FAIL);
    UART_CHECK((data_bit < UART_DATA_BITS_MAX), "data bit error", ESP_FAIL);
    UART_ENTER_CRITICAL(&uart_spinlock[uart_num]);
    UART[uart_num]->conf0.bit_num = data_bit;
    UART_EXIT_CRITICAL(&uart_spinlock[uart_num]);
    return ESP_OK;
}

esp_err_t uart_get_word_length(uart_port_t uart_num, uart_word_length_t *data_bit)
{
    UART_CHECK((uart_num < UART_NUM_MAX), "uart_num error", ESP_FAIL);
    *(data_bit) = UART[uart_num]->conf0.bit_num;
    return ESP_OK;
}

esp_err_t uart_set_stop_bits(uart_port_t uart_num, uart_stop_bits_t stop_bit)
{
    UART_CHECK((uart_num < UART_NUM_MAX), "uart_num error", ESP_FAIL);
    UART_CHECK((stop_bit < UART_STOP_BITS_MAX), "stop bit error", ESP_FAIL);

    UART_ENTER_CRITICAL(&uart_spinlock[uart_num]);
    //workaround for hardware bug, when uart stop bit set as 2-bit mode.
    if (stop_bit == UART_STOP_BITS_2) {
        stop_bit = UART_STOP_BITS_1;
        UART[uart_num]->rs485_conf.dl1_en = 1;
    } else {
        UART[uart_num]->rs485_conf.dl1_en = 0;
    }
    UART[uart_num]->conf0.stop_bit_num = stop_bit;
    UART_EXIT_CRITICAL(&uart_spinlock[uart_num]);
    return ESP_OK;
}

esp_err_t uart_get_stop_bits(uart_port_t uart_num, uart_stop_bits_t *stop_bit)
{
    UART_CHECK((uart_num < UART_NUM_MAX), "uart_num error", ESP_FAIL);
#if CONFIG_IDF_TARGET_ESP32
    //workaround for hardware bug, when uart stop bit set as 2-bit mode.
    if (UART[uart_num]->rs485_conf.dl1_en == 1 && UART[uart_num]->conf0.stop_bit_num == UART_STOP_BITS_1) {
        (*stop_bit) = UART_STOP_BITS_2;
    } else {
        (*stop_bit) = UART[uart_num]->conf0.stop_bit_num;
    }
#elif CONFIG_IDF_TARGET_ESP32S2BETA
    (*stop_bit) = UART[uart_num]->conf0.stop_bit_num;
#endif
    return ESP_OK;
}

esp_err_t uart_set_parity(uart_port_t uart_num, uart_parity_t parity_mode)
{
    UART_CHECK((uart_num < UART_NUM_MAX), "uart_num error", ESP_FAIL);
    UART_ENTER_CRITICAL(&uart_spinlock[uart_num]);
    UART[uart_num]->conf0.parity = parity_mode & 0x1;
    UART[uart_num]->conf0.parity_en = (parity_mode >> 1) & 0x1;
    UART_EXIT_CRITICAL(&uart_spinlock[uart_num]);
    return ESP_OK;
}

esp_err_t uart_get_parity(uart_port_t uart_num, uart_parity_t *parity_mode)
{
    UART_CHECK((uart_num < UART_NUM_MAX), "uart_num error", ESP_FAIL);
    int val = UART[uart_num]->conf0.val;
    if (val & UART_PARITY_EN_M) {
        if (val & UART_PARITY_M) {
            (*parity_mode) = UART_PARITY_ODD;
        } else {
            (*parity_mode) = UART_PARITY_EVEN;
        }
    } else {
        (*parity_mode) = UART_PARITY_DISABLE;
    }
    return ESP_OK;
}

esp_err_t uart_set_baudrate(uart_port_t uart_num, uint32_t baud_rate)
{
    UART_CHECK((uart_num < UART_NUM_MAX), "uart_num error", ESP_FAIL);
    esp_err_t ret = ESP_OK;
    UART_ENTER_CRITICAL(&uart_spinlock[uart_num]);
    int uart_clk_freq;
    if (UART[uart_num]->conf0.tick_ref_always_on == 0) {
        /* this UART has been configured to use REF_TICK */
        uart_clk_freq = REF_CLK_FREQ;
    } else {
        uart_clk_freq = esp_clk_apb_freq();
    }
    uint32_t clk_div = (((uart_clk_freq) << 4) / baud_rate);
    if (clk_div < 16) {
        /* baud rate is too high for this clock frequency */
        ret = ESP_ERR_INVALID_ARG;
    } else {
        UART[uart_num]->clk_div.div_int = clk_div >> 4;
        UART[uart_num]->clk_div.div_frag = clk_div & 0xf;
    }
    UART_EXIT_CRITICAL(&uart_spinlock[uart_num]);
    return ret;
}

esp_err_t uart_get_baudrate(uart_port_t uart_num, uint32_t *baudrate)
{
    UART_CHECK((uart_num < UART_NUM_MAX), "uart_num error", ESP_FAIL);
    UART_ENTER_CRITICAL(&uart_spinlock[uart_num]);
    uint32_t clk_div = (UART[uart_num]->clk_div.div_int << 4) | UART[uart_num]->clk_div.div_frag;
    UART_EXIT_CRITICAL(&uart_spinlock[uart_num]);
    uint32_t uart_clk_freq = esp_clk_apb_freq();
    if (UART[uart_num]->conf0.tick_ref_always_on == 0) {
        uart_clk_freq = REF_CLK_FREQ;
    }
    (*baudrate) = ((uart_clk_freq) << 4) / clk_div;
    return ESP_OK;
}

esp_err_t uart_set_line_inverse(uart_port_t uart_num, uint32_t inverse_mask)
{
    UART_CHECK((uart_num < UART_NUM_MAX), "uart_num error", ESP_FAIL);
    UART_CHECK((((inverse_mask & ~UART_LINE_INV_MASK) == 0) || (inverse_mask == 0)), "inverse_mask error", ESP_FAIL);
    UART_ENTER_CRITICAL(&uart_spinlock[uart_num]);
    CLEAR_PERI_REG_MASK(UART_CONF0_REG(uart_num), UART_LINE_INV_MASK);
    SET_PERI_REG_MASK(UART_CONF0_REG(uart_num), inverse_mask);
    UART_EXIT_CRITICAL(&uart_spinlock[uart_num]);
    return ESP_OK;
}

esp_err_t uart_set_sw_flow_ctrl(uart_port_t uart_num, bool enable,  uint8_t rx_thresh_xon,  uint8_t rx_thresh_xoff)
{
    UART_CHECK((uart_num < UART_NUM_MAX), "uart_num error", ESP_FAIL);
    UART_CHECK((rx_thresh_xon < UART_FIFO_LEN), "rx flow xon thresh error", ESP_FAIL);
    UART_CHECK((rx_thresh_xoff < UART_FIFO_LEN), "rx flow xon thresh error", ESP_FAIL);
    UART_ENTER_CRITICAL(&uart_spinlock[uart_num]);
    UART[uart_num]->flow_conf.sw_flow_con_en = enable ? 1 : 0;
    UART[uart_num]->flow_conf.xonoff_del = enable ? 1 : 0;
#if CONFIG_IDF_TARGET_ESP32
    UART[uart_num]->swfc_conf.xon_threshold =  rx_thresh_xon;
    UART[uart_num]->swfc_conf.xoff_threshold =  rx_thresh_xoff;
    UART[uart_num]->swfc_conf.xon_char = XON;
    UART[uart_num]->swfc_conf.xoff_char = XOFF;
#elif CONFIG_IDF_TARGET_ESP32S2BETA
    UART[uart_num]->swfc_conf1.xon_threshold =  rx_thresh_xon;
    UART[uart_num]->swfc_conf0.xoff_threshold =  rx_thresh_xoff;
    UART[uart_num]->swfc_conf1.xon_char = XON;
    UART[uart_num]->swfc_conf0.xoff_char = XOFF;
#endif
    UART_EXIT_CRITICAL(&uart_spinlock[uart_num]);
    return ESP_OK;
}

//only when UART_HW_FLOWCTRL_RTS is set , will the rx_thresh value be set.
esp_err_t uart_set_hw_flow_ctrl(uart_port_t uart_num, uart_hw_flowcontrol_t flow_ctrl, uint8_t rx_thresh)
{
    UART_CHECK((uart_num < UART_NUM_MAX), "uart_num error", ESP_FAIL);
    UART_CHECK((rx_thresh < UART_FIFO_LEN), "rx flow thresh error", ESP_FAIL);
    UART_CHECK((flow_ctrl < UART_HW_FLOWCTRL_MAX), "hw_flowctrl mode error", ESP_FAIL);
    UART_ENTER_CRITICAL(&uart_spinlock[uart_num]);
    if (flow_ctrl & UART_HW_FLOWCTRL_RTS) {
#if CONFIG_IDF_TARGET_ESP32
        UART[uart_num]->conf1.rx_flow_thrhd = rx_thresh;
#elif CONFIG_IDF_TARGET_ESP32S2BETA
        UART[uart_num]->mem_conf.rx_flow_thrhd = rx_thresh;
#endif
        UART[uart_num]->conf1.rx_flow_en = 1;
    } else {
        UART[uart_num]->conf1.rx_flow_en = 0;
    }
    if (flow_ctrl & UART_HW_FLOWCTRL_CTS) {
        UART[uart_num]->conf0.tx_flow_en = 1;
    } else {
        UART[uart_num]->conf0.tx_flow_en = 0;
    }
    UART_EXIT_CRITICAL(&uart_spinlock[uart_num]);
    return ESP_OK;
}

esp_err_t uart_get_hw_flow_ctrl(uart_port_t uart_num, uart_hw_flowcontrol_t *flow_ctrl)
{
    UART_CHECK((uart_num < UART_NUM_MAX), "uart_num error", ESP_FAIL);
    uart_hw_flowcontrol_t val = UART_HW_FLOWCTRL_DISABLE;
    if (UART[uart_num]->conf1.rx_flow_en) {
        val |= UART_HW_FLOWCTRL_RTS;
    }
    if (UART[uart_num]->conf0.tx_flow_en) {
        val |= UART_HW_FLOWCTRL_CTS;
    }
    (*flow_ctrl) = val;
    return ESP_OK;
}

static esp_err_t uart_reset_rx_fifo(uart_port_t uart_num)
{
    UART_CHECK((uart_num < UART_NUM_MAX), "uart_num error", ESP_FAIL);
#if CONFIG_IDF_TARGET_ESP32
    //Due to hardware issue, we can not use fifo_rst to reset uart fifo.
    //See description about UART_TXFIFO_RST and UART_RXFIFO_RST in <<esp32_technical_reference_manual>> v2.6 or later.

    // we read the data out and make `fifo_len == 0 && rd_addr == wr_addr`.
    while (UART[uart_num]->status.rxfifo_cnt != 0 || (UART[uart_num]->mem_rx_status.wr_addr != UART[uart_num]->mem_rx_status.rd_addr)) {
        READ_PERI_REG(UART_FIFO_REG(uart_num));
    }
#elif CONFIG_IDF_TARGET_ESP32S2BETA
    UART[uart_num]->conf0.rxfifo_rst = 1;
    UART[uart_num]->conf0.rxfifo_rst = 0;
#endif
    return ESP_OK;
}

esp_err_t uart_clear_intr_status(uart_port_t uart_num, uint32_t clr_mask)
{
    UART_CHECK((uart_num < UART_NUM_MAX), "uart_num error", ESP_FAIL);
    //intr_clr register is write-only
    UART[uart_num]->int_clr.val = clr_mask;
    return ESP_OK;
}

esp_err_t uart_enable_intr_mask(uart_port_t uart_num, uint32_t enable_mask)
{
    UART_CHECK((uart_num < UART_NUM_MAX), "uart_num error", ESP_FAIL);
    UART_ENTER_CRITICAL(&uart_spinlock[uart_num]);
    SET_PERI_REG_MASK(UART_INT_CLR_REG(uart_num), enable_mask);
    SET_PERI_REG_MASK(UART_INT_ENA_REG(uart_num), enable_mask);
    UART_EXIT_CRITICAL(&uart_spinlock[uart_num]);
    return ESP_OK;
}

esp_err_t uart_disable_intr_mask(uart_port_t uart_num, uint32_t disable_mask)
{
    UART_CHECK((uart_num < UART_NUM_MAX), "uart_num error", ESP_FAIL);
    UART_ENTER_CRITICAL(&uart_spinlock[uart_num]);
    CLEAR_PERI_REG_MASK(UART_INT_ENA_REG(uart_num), disable_mask);
    UART_EXIT_CRITICAL(&uart_spinlock[uart_num]);
    return ESP_OK;
}

static void uart_disable_intr_mask_from_isr(uart_port_t uart_num, uint32_t disable_mask)
{
    UART_ENTER_CRITICAL_ISR(&uart_spinlock[uart_num]);
    CLEAR_PERI_REG_MASK(UART_INT_ENA_REG(uart_num), disable_mask);
    UART_EXIT_CRITICAL_ISR(&uart_spinlock[uart_num]);
}

static void uart_enable_intr_mask_from_isr(uart_port_t uart_num, uint32_t enable_mask)
{
    UART_ENTER_CRITICAL_ISR(&uart_spinlock[uart_num]);
    SET_PERI_REG_MASK(UART_INT_CLR_REG(uart_num), enable_mask);
    SET_PERI_REG_MASK(UART_INT_ENA_REG(uart_num), enable_mask);
    UART_EXIT_CRITICAL_ISR(&uart_spinlock[uart_num]);
}

static esp_err_t uart_pattern_link_free(uart_port_t uart_num)
{
    UART_CHECK((p_uart_obj[uart_num]), "uart driver error", ESP_FAIL);
    if (p_uart_obj[uart_num]->rx_pattern_pos.data != NULL) {
        int *pdata = p_uart_obj[uart_num]->rx_pattern_pos.data;
        UART_ENTER_CRITICAL(&uart_spinlock[uart_num]);
        p_uart_obj[uart_num]->rx_pattern_pos.data = NULL;
        p_uart_obj[uart_num]->rx_pattern_pos.wr = 0;
        p_uart_obj[uart_num]->rx_pattern_pos.rd = 0;
        UART_EXIT_CRITICAL(&uart_spinlock[uart_num]);
        free(pdata);
    }
    return ESP_OK;
}

static esp_err_t uart_pattern_enqueue(uart_port_t uart_num, int pos)
{
    UART_CHECK((p_uart_obj[uart_num]), "uart driver error", ESP_FAIL);
    esp_err_t ret = ESP_OK;
    UART_ENTER_CRITICAL(&uart_spinlock[uart_num]);
    uart_pat_rb_t *p_pos = &p_uart_obj[uart_num]->rx_pattern_pos;
    int next = p_pos->wr + 1;
    if (next >= p_pos->len) {
        next = 0;
    }
    if (next == p_pos->rd) {
        ESP_EARLY_LOGW(UART_TAG, "Fail to enqueue pattern position, pattern queue is full.");
        ret = ESP_FAIL;
    } else {
        p_pos->data[p_pos->wr] = pos;
        p_pos->wr = next;
        ret = ESP_OK;
    }
    UART_EXIT_CRITICAL(&uart_spinlock[uart_num]);
    return ret;
}

static esp_err_t uart_pattern_dequeue(uart_port_t uart_num)
{
    UART_CHECK((p_uart_obj[uart_num]), "uart driver error", ESP_FAIL);
    if (p_uart_obj[uart_num]->rx_pattern_pos.data == NULL) {
        return ESP_ERR_INVALID_STATE;
    } else {
        esp_err_t ret = ESP_OK;
        UART_ENTER_CRITICAL(&uart_spinlock[uart_num]);
        uart_pat_rb_t *p_pos = &p_uart_obj[uart_num]->rx_pattern_pos;
        if (p_pos->rd == p_pos->wr) {
            ret = ESP_FAIL;
        } else {
            p_pos->rd++;
        }
        if (p_pos->rd >= p_pos->len) {
            p_pos->rd = 0;
        }
        UART_EXIT_CRITICAL(&uart_spinlock[uart_num]);
        return ret;
    }
}

static esp_err_t uart_pattern_queue_update(uart_port_t uart_num, int diff_len)
{
    UART_CHECK((p_uart_obj[uart_num]), "uart driver error", ESP_FAIL);
    UART_ENTER_CRITICAL(&uart_spinlock[uart_num]);
    uart_pat_rb_t *p_pos = &p_uart_obj[uart_num]->rx_pattern_pos;
    int rd = p_pos->rd;
    while (rd != p_pos->wr) {
        p_pos->data[rd] -= diff_len;
        int rd_rec = rd;
        rd ++;
        if (rd >= p_pos->len) {
            rd = 0;
        }
        if (p_pos->data[rd_rec] < 0) {
            p_pos->rd = rd;
        }
    }
    UART_EXIT_CRITICAL(&uart_spinlock[uart_num]);
    return ESP_OK;
}

int uart_pattern_pop_pos(uart_port_t uart_num)
{
    UART_CHECK((p_uart_obj[uart_num]), "uart driver error", (-1));
    UART_ENTER_CRITICAL(&uart_spinlock[uart_num]);
    uart_pat_rb_t *pat_pos = &p_uart_obj[uart_num]->rx_pattern_pos;
    int pos = -1;
    if (pat_pos != NULL && pat_pos->rd != pat_pos->wr) {
        pos = pat_pos->data[pat_pos->rd];
        uart_pattern_dequeue(uart_num);
    }
    UART_EXIT_CRITICAL(&uart_spinlock[uart_num]);
    return pos;
}

int uart_pattern_get_pos(uart_port_t uart_num)
{
    UART_CHECK((p_uart_obj[uart_num]), "uart driver error", (-1));
    UART_ENTER_CRITICAL(&uart_spinlock[uart_num]);
    uart_pat_rb_t *pat_pos = &p_uart_obj[uart_num]->rx_pattern_pos;
    int pos = -1;
    if (pat_pos != NULL && pat_pos->rd != pat_pos->wr) {
        pos = pat_pos->data[pat_pos->rd];
    }
    UART_EXIT_CRITICAL(&uart_spinlock[uart_num]);
    return pos;
}

esp_err_t uart_pattern_queue_reset(uart_port_t uart_num, int queue_length)
{
    UART_CHECK((uart_num < UART_NUM_MAX), "uart_num error", ESP_FAIL);
    UART_CHECK((p_uart_obj[uart_num]), "uart driver error", ESP_ERR_INVALID_STATE);

    int *pdata = (int *) malloc(queue_length * sizeof(int));
    if (pdata == NULL) {
        return ESP_ERR_NO_MEM;
    }
    UART_ENTER_CRITICAL(&uart_spinlock[uart_num]);
    int *ptmp = p_uart_obj[uart_num]->rx_pattern_pos.data;
    p_uart_obj[uart_num]->rx_pattern_pos.data = pdata;
    p_uart_obj[uart_num]->rx_pattern_pos.len = queue_length;
    p_uart_obj[uart_num]->rx_pattern_pos.rd = 0;
    p_uart_obj[uart_num]->rx_pattern_pos.wr = 0;
    UART_EXIT_CRITICAL(&uart_spinlock[uart_num]);
    free(ptmp);
    return ESP_OK;
}

#if CONFIG_IDF_TARGET_ESP32
esp_err_t uart_enable_pattern_det_intr(uart_port_t uart_num, char pattern_chr, uint8_t chr_num, int chr_tout, int post_idle, int pre_idle)
{
    //This function is deprecated, please use uart_enable_pattern_det_baud_intr instead.
    UART_CHECK((uart_num < UART_NUM_MAX), "uart_num error", ESP_FAIL);
    UART_CHECK(chr_tout >= 0 && chr_tout <= UART_RX_GAP_TOUT_V, "uart pattern set error\n", ESP_FAIL);
    UART_CHECK(post_idle >= 0 && post_idle <= UART_POST_IDLE_NUM_V, "uart pattern set error\n", ESP_FAIL);
    UART_CHECK(pre_idle >= 0 && pre_idle <= UART_PRE_IDLE_NUM_V, "uart pattern set error\n", ESP_FAIL);
    UART[uart_num]->at_cmd_char.data = pattern_chr;
    UART[uart_num]->at_cmd_char.char_num = chr_num;
    UART[uart_num]->at_cmd_gaptout.rx_gap_tout = chr_tout;
    UART[uart_num]->at_cmd_postcnt.post_idle_num = post_idle;
    UART[uart_num]->at_cmd_precnt.pre_idle_num = pre_idle;
    return uart_enable_intr_mask(uart_num, UART_AT_CMD_CHAR_DET_INT_ENA_M);
}
#endif

esp_err_t uart_enable_pattern_det_baud_intr(uart_port_t uart_num, char pattern_chr, uint8_t chr_num, int chr_tout, int post_idle, int pre_idle)
{
    UART_CHECK((uart_num < UART_NUM_MAX), "uart_num error", ESP_FAIL);
    UART_CHECK(chr_tout >= 0 && chr_tout <= UART_RX_GAP_TOUT_V, "uart pattern set error\n", ESP_FAIL);
    UART_CHECK(post_idle >= 0 && post_idle <= UART_POST_IDLE_NUM_V, "uart pattern set error\n", ESP_FAIL);
    UART_CHECK(pre_idle >= 0 && pre_idle <= UART_PRE_IDLE_NUM_V, "uart pattern set error\n", ESP_FAIL);
    UART[uart_num]->at_cmd_char.data = pattern_chr;
    UART[uart_num]->at_cmd_char.char_num = chr_num;

#if CONFIG_IDF_TARGET_ESP32
    int apb_clk_freq = 0;
    uint32_t uart_baud = 0;
    uint32_t uart_div = 0;

    uart_get_baudrate(uart_num, &uart_baud);
    apb_clk_freq = esp_clk_apb_freq();
    uart_div = apb_clk_freq / uart_baud;

    UART[uart_num]->at_cmd_gaptout.rx_gap_tout = chr_tout * uart_div;
    UART[uart_num]->at_cmd_postcnt.post_idle_num = post_idle * uart_div;
    UART[uart_num]->at_cmd_precnt.pre_idle_num = pre_idle * uart_div;
#elif CONFIG_IDF_TARGET_ESP32S2BETA
    UART[uart_num]->at_cmd_gaptout.rx_gap_tout = chr_tout;
    UART[uart_num]->at_cmd_postcnt.post_idle_num = post_idle;
    UART[uart_num]->at_cmd_precnt.pre_idle_num = pre_idle;
#endif

    return uart_enable_intr_mask(uart_num, UART_AT_CMD_CHAR_DET_INT_ENA_M);
}

esp_err_t uart_disable_pattern_det_intr(uart_port_t uart_num)
{
    return uart_disable_intr_mask(uart_num, UART_AT_CMD_CHAR_DET_INT_ENA_M);
}

esp_err_t uart_enable_rx_intr(uart_port_t uart_num)
{
    return uart_enable_intr_mask(uart_num, UART_RXFIFO_FULL_INT_ENA | UART_RXFIFO_TOUT_INT_ENA);
}

esp_err_t uart_disable_rx_intr(uart_port_t uart_num)
{
    return uart_disable_intr_mask(uart_num, UART_RXFIFO_FULL_INT_ENA | UART_RXFIFO_TOUT_INT_ENA);
}

esp_err_t uart_disable_tx_intr(uart_port_t uart_num)
{
    return uart_disable_intr_mask(uart_num, UART_TXFIFO_EMPTY_INT_ENA);
}

esp_err_t uart_enable_tx_intr(uart_port_t uart_num, int enable, int thresh)
{
    UART_CHECK((uart_num < UART_NUM_MAX), "uart_num error", ESP_FAIL);
    UART_CHECK((thresh < UART_FIFO_LEN), "empty intr threshold error", ESP_FAIL);
    UART_ENTER_CRITICAL(&uart_spinlock[uart_num]);
    UART[uart_num]->int_clr.txfifo_empty = 1;
    UART[uart_num]->conf1.txfifo_empty_thrhd = thresh & UART_TXFIFO_EMPTY_THRHD_V;
    UART[uart_num]->int_ena.txfifo_empty = enable & 0x1;
    UART_EXIT_CRITICAL(&uart_spinlock[uart_num]);
    return ESP_OK;
}

esp_err_t uart_isr_register(uart_port_t uart_num, void (*fn)(void *), void *arg, int intr_alloc_flags,  uart_isr_handle_t *handle)
{
    int ret;
    UART_CHECK((uart_num < UART_NUM_MAX), "uart_num error", ESP_FAIL);
    UART_ENTER_CRITICAL(&uart_spinlock[uart_num]);
    switch(uart_num) {
        case UART_NUM_1:
            ret=esp_intr_alloc(ETS_UART1_INTR_SOURCE, intr_alloc_flags, fn, arg, handle);
            break;
#if UART_NUM > 2
        case UART_NUM_2:
            ret=esp_intr_alloc(ETS_UART2_INTR_SOURCE, intr_alloc_flags, fn, arg, handle);
            break;
#endif
        case UART_NUM_0:
            default:
            ret=esp_intr_alloc(ETS_UART0_INTR_SOURCE, intr_alloc_flags, fn, arg, handle);
            break;
    }
    UART_EXIT_CRITICAL(&uart_spinlock[uart_num]);
    return ret;
}


esp_err_t uart_isr_free(uart_port_t uart_num)
{
    esp_err_t ret;
    UART_CHECK((uart_num < UART_NUM_MAX), "uart_num error", ESP_FAIL);
    if (p_uart_obj[uart_num]->intr_handle == NULL) {
        return ESP_ERR_INVALID_ARG;
    }
    UART_ENTER_CRITICAL(&uart_spinlock[uart_num]);
    ret = esp_intr_free(p_uart_obj[uart_num]->intr_handle);
    p_uart_obj[uart_num]->intr_handle = NULL;
    UART_EXIT_CRITICAL(&uart_spinlock[uart_num]);
    return ret;
}

//internal signal can be output to multiple GPIO pads
//only one GPIO pad can connect with input signal
esp_err_t uart_set_pin(uart_port_t uart_num, int tx_io_num, int rx_io_num, int rts_io_num, int cts_io_num)
{
    UART_CHECK((uart_num < UART_NUM_MAX), "uart_num error", ESP_FAIL);
    UART_CHECK((tx_io_num < 0 || (GPIO_IS_VALID_OUTPUT_GPIO(tx_io_num))), "tx_io_num error", ESP_FAIL);
    UART_CHECK((rx_io_num < 0 || (GPIO_IS_VALID_GPIO(rx_io_num))), "rx_io_num error", ESP_FAIL);
    UART_CHECK((rts_io_num < 0 || (GPIO_IS_VALID_OUTPUT_GPIO(rts_io_num))), "rts_io_num error", ESP_FAIL);
    UART_CHECK((cts_io_num < 0 || (GPIO_IS_VALID_GPIO(cts_io_num))), "cts_io_num error", ESP_FAIL);

    int tx_sig, rx_sig, rts_sig, cts_sig;
    switch(uart_num) {
        case UART_NUM_0:
            tx_sig = U0TXD_OUT_IDX;
            rx_sig = U0RXD_IN_IDX;
            rts_sig = U0RTS_OUT_IDX;
            cts_sig = U0CTS_IN_IDX;
            break;
        case UART_NUM_1:
            tx_sig = U1TXD_OUT_IDX;
            rx_sig = U1RXD_IN_IDX;
            rts_sig = U1RTS_OUT_IDX;
            cts_sig = U1CTS_IN_IDX;
            break;
#if UART_NUM > 2
        case UART_NUM_2:
            tx_sig = U2TXD_OUT_IDX;
            rx_sig = U2RXD_IN_IDX;
            rts_sig = U2RTS_OUT_IDX;
            cts_sig = U2CTS_IN_IDX;
            break;
#endif
        case UART_NUM_MAX:
            default:
            tx_sig = U0TXD_OUT_IDX;
            rx_sig = U0RXD_IN_IDX;
            rts_sig = U0RTS_OUT_IDX;
            cts_sig = U0CTS_IN_IDX;
            break;
    }
    if (tx_io_num >= 0) {
        PIN_FUNC_SELECT(GPIO_PIN_MUX_REG[tx_io_num], PIN_FUNC_GPIO);
        gpio_set_level(tx_io_num, 1);
        gpio_matrix_out(tx_io_num, tx_sig, 0, 0);
    }

    if (rx_io_num >= 0) {
        PIN_FUNC_SELECT(GPIO_PIN_MUX_REG[rx_io_num], PIN_FUNC_GPIO);
        gpio_set_pull_mode(rx_io_num, GPIO_PULLUP_ONLY);
        gpio_set_direction(rx_io_num, GPIO_MODE_INPUT);
        gpio_matrix_in(rx_io_num, rx_sig, 0);
    }
    if (rts_io_num >= 0) {
        PIN_FUNC_SELECT(GPIO_PIN_MUX_REG[rts_io_num], PIN_FUNC_GPIO);
        gpio_set_direction(rts_io_num, GPIO_MODE_OUTPUT);
        gpio_matrix_out(rts_io_num, rts_sig, 0, 0);
    }
    if (cts_io_num >= 0) {
        PIN_FUNC_SELECT(GPIO_PIN_MUX_REG[cts_io_num], PIN_FUNC_GPIO);
        gpio_set_pull_mode(cts_io_num, GPIO_PULLUP_ONLY);
        gpio_set_direction(cts_io_num, GPIO_MODE_INPUT);
        gpio_matrix_in(cts_io_num, cts_sig, 0);
    }
    return ESP_OK;
}

esp_err_t uart_set_rts(uart_port_t uart_num, int level)
{
    UART_CHECK((uart_num < UART_NUM_MAX), "uart_num error", ESP_FAIL);
    UART_CHECK((UART[uart_num]->conf1.rx_flow_en != 1), "disable hw flowctrl before using sw control", ESP_FAIL);
    UART_ENTER_CRITICAL(&uart_spinlock[uart_num]);
    UART[uart_num]->conf0.sw_rts = level & 0x1;
    UART_EXIT_CRITICAL(&uart_spinlock[uart_num]);
    return ESP_OK;
}

esp_err_t uart_set_dtr(uart_port_t uart_num, int level)
{
    UART_CHECK((uart_num < UART_NUM_MAX), "uart_num error", ESP_FAIL);
    UART_ENTER_CRITICAL(&uart_spinlock[uart_num]);
    UART[uart_num]->conf0.sw_dtr = level & 0x1;
    UART_EXIT_CRITICAL(&uart_spinlock[uart_num]);
    return ESP_OK;
}

esp_err_t uart_set_tx_idle_num(uart_port_t uart_num, uint16_t idle_num)
{
    UART_CHECK((uart_num < UART_NUM_MAX), "uart_num error", ESP_FAIL);
    UART_CHECK((idle_num <= UART_TX_IDLE_NUM_V), "uart idle num error", ESP_FAIL);

    UART_ENTER_CRITICAL(&uart_spinlock[uart_num]);
    UART[uart_num]->idle_conf.tx_idle_num = idle_num;
    UART_EXIT_CRITICAL(&uart_spinlock[uart_num]);
    return ESP_OK;
}

static periph_module_t get_periph_module(uart_port_t uart_num)
{
    periph_module_t periph_module = PERIPH_UART0_MODULE;
    if (uart_num == UART_NUM_0) {
        periph_module = PERIPH_UART0_MODULE;
    } else if (uart_num == UART_NUM_1) {
        periph_module = PERIPH_UART1_MODULE;
    }
#if SOC_UART_NUM > 2
    else if (uart_num == UART_NUM_2) {
        periph_module = PERIPH_UART2_MODULE;
    }
#endif
    else {
        assert(0 && "uart_num error");
    }
    return periph_module;
}

esp_err_t uart_param_config(uart_port_t uart_num, const uart_config_t *uart_config)
{
    esp_err_t r;
    UART_CHECK((uart_num < UART_NUM_MAX), "uart_num error", ESP_FAIL);
    UART_CHECK((uart_config), "param null", ESP_FAIL);
<<<<<<< HEAD
    if (uart_num == UART_NUM_0) {
        periph_module_enable(PERIPH_UART0_MODULE);
    } else if (uart_num == UART_NUM_1) {
        periph_module_enable(PERIPH_UART1_MODULE);
#if UART_NUM > 2
    } else if(uart_num == UART_NUM_2) {
        periph_module_enable(PERIPH_UART2_MODULE);
#endif
=======
    periph_module_t periph_module = get_periph_module(uart_num);
    if (uart_num != CONFIG_ESP_CONSOLE_UART_NUM) {
        periph_module_reset(periph_module);
>>>>>>> c27fd32f
    }
    periph_module_enable(periph_module);
    r = uart_set_hw_flow_ctrl(uart_num, uart_config->flow_ctrl, uart_config->rx_flow_ctrl_thresh);
    if (r != ESP_OK) {
        return r;
    }

    UART[uart_num]->conf0.val =
        (uart_config->parity << UART_PARITY_S)
        | (uart_config->data_bits << UART_BIT_NUM_S)
        | ((uart_config->flow_ctrl & UART_HW_FLOWCTRL_CTS) ? UART_TX_FLOW_EN : 0x0)
        | (uart_config->use_ref_tick ? 0 : UART_TICK_REF_ALWAYS_ON_M);

    r = uart_set_baudrate(uart_num, uart_config->baud_rate);
    if (r != ESP_OK) {
        return r;
    }
    r = uart_set_tx_idle_num(uart_num, UART_TX_IDLE_NUM_DEFAULT);
    if (r != ESP_OK) {
        return r;
    }
    r = uart_set_stop_bits(uart_num, uart_config->stop_bits);
    //A hardware reset does not reset the fifo,
    //so we need to reset the fifo manually.
    uart_reset_rx_fifo(uart_num);
    return r;
}

esp_err_t uart_intr_config(uart_port_t uart_num, const uart_intr_config_t *intr_conf)
{
    UART_CHECK((uart_num < UART_NUM_MAX), "uart_num error", ESP_FAIL);
    UART_CHECK((intr_conf), "param null", ESP_FAIL);
    UART_ENTER_CRITICAL(&uart_spinlock[uart_num]);
    UART[uart_num]->int_clr.val = UART_INTR_MASK;
    if (intr_conf->intr_enable_mask & UART_RXFIFO_TOUT_INT_ENA_M) {
#if CONFIG_IDF_TARGET_ESP32
        //Hardware issue workaround: when using ref_tick, the rx timeout threshold needs increase to 10 times.
        //T_ref = T_apb * APB_CLK/(REF_TICK << CLKDIV_FRAG_BIT_WIDTH)
        if(UART[uart_num]->conf0.tick_ref_always_on == 0) {
            UART[uart_num]->conf1.rx_tout_thrhd = (intr_conf->rx_timeout_thresh * UART_TOUT_REF_FACTOR_DEFAULT);
        } else {
            UART[uart_num]->conf1.rx_tout_thrhd = intr_conf->rx_timeout_thresh;
        }
#elif CONFIG_IDF_TARGET_ESP32S2BETA
        UART[uart_num]->mem_conf.rx_tout_thrhd = ((intr_conf->rx_timeout_thresh) & UART_RX_TOUT_THRHD_V);
#endif
        UART[uart_num]->conf1.rx_tout_en = 1;
    } else {
        UART[uart_num]->conf1.rx_tout_en = 0;
    }
    if (intr_conf->intr_enable_mask & UART_RXFIFO_FULL_INT_ENA_M) {
        UART[uart_num]->conf1.rxfifo_full_thrhd = intr_conf->rxfifo_full_thresh;
    }
    if (intr_conf->intr_enable_mask & UART_TXFIFO_EMPTY_INT_ENA_M) {
        UART[uart_num]->conf1.txfifo_empty_thrhd = intr_conf->txfifo_empty_intr_thresh;
    }
    UART[uart_num]->int_ena.val = intr_conf->intr_enable_mask;
    UART_EXIT_CRITICAL(&uart_spinlock[uart_num]);
    return ESP_OK;
}

static int uart_find_pattern_from_last(uint8_t *buf, int length, uint8_t pat_chr, int pat_num)
{
    int cnt = 0;
    int len = length;
    while (len >= 0) {
        if (buf[len] == pat_chr) {
            cnt++;
        } else {
            cnt = 0;
        }
        if (cnt >= pat_num) {
            break;
        }
        len --;
    }
    return len;
}

//internal isr handler for default driver code.
static void uart_rx_intr_handler_default(void *param)
{
    uart_obj_t *p_uart = (uart_obj_t *) param;
    uint8_t uart_num = p_uart->uart_num;
    uart_dev_t *uart_reg = UART[uart_num];
    int rx_fifo_len = 0;
    uint8_t buf_idx = 0;
    uint32_t uart_intr_status = 0;
    uart_event_t uart_event;
    portBASE_TYPE HPTaskAwoken = 0;
    static uint8_t pat_flg = 0;
    while(1) {
        uart_intr_status = uart_reg->int_st.val;
        // The `continue statement` may cause the interrupt to loop infinitely
        // we exit the interrupt here
        if(uart_intr_status == 0) {
            break;
        }
        uart_event.type = UART_EVENT_MAX;
        if (uart_intr_status & UART_TXFIFO_EMPTY_INT_ST_M) {
            uart_clear_intr_status(uart_num, UART_TXFIFO_EMPTY_INT_CLR_M);
            uart_disable_intr_mask_from_isr(uart_num, UART_TXFIFO_EMPTY_INT_ENA_M);
            if (p_uart->tx_waiting_brk) {
                continue;
            }
            //TX semaphore will only be used when tx_buf_size is zero.
            if (p_uart->tx_waiting_fifo == true && p_uart->tx_buf_size == 0) {
                p_uart->tx_waiting_fifo = false;
                xSemaphoreGiveFromISR(p_uart->tx_fifo_sem, &HPTaskAwoken);
            } else {
                //We don't use TX ring buffer, because the size is zero.
                if (p_uart->tx_buf_size == 0) {
                    continue;
                }
                int tx_fifo_rem = UART_FIFO_LEN - uart_reg->status.txfifo_cnt;
                bool en_tx_flg = false;
                //We need to put a loop here, in case all the buffer items are very short.
                //That would cause a watch_dog reset because empty interrupt happens so often.
                //Although this is a loop in ISR, this loop will execute at most 128 turns.
                while (tx_fifo_rem) {
                    if (p_uart->tx_len_tot == 0 || p_uart->tx_ptr == NULL || p_uart->tx_len_cur == 0) {
                        size_t size;
                        p_uart->tx_head = (uart_tx_data_t *) xRingbufferReceiveFromISR(p_uart->tx_ring_buf, &size);
                        if (p_uart->tx_head) {
                            //The first item is the data description
                            //Get the first item to get the data information
                            if (p_uart->tx_len_tot == 0) {
                                p_uart->tx_ptr = NULL;
                                p_uart->tx_len_tot = p_uart->tx_head->tx_data.size;
                                if (p_uart->tx_head->type == UART_DATA_BREAK) {
                                    p_uart->tx_brk_flg = 1;
                                    p_uart->tx_brk_len = p_uart->tx_head->tx_data.brk_len;
                                }
                                //We have saved the data description from the 1st item, return buffer.
                                vRingbufferReturnItemFromISR(p_uart->tx_ring_buf, p_uart->tx_head, &HPTaskAwoken);
                            }else if(p_uart->tx_ptr == NULL) {
                                //Update the TX item pointer, we will need this to return item to buffer.
                                p_uart->tx_ptr =  (uint8_t *) p_uart->tx_head;
                                en_tx_flg = true;
                                p_uart->tx_len_cur = size;
                            }
                        } else {
                            //Can not get data from ring buffer, return;
                            break;
                        }
                    }
                    if (p_uart->tx_len_tot > 0 && p_uart->tx_ptr && p_uart->tx_len_cur > 0) {
                        //To fill the TX FIFO.
                        int send_len = p_uart->tx_len_cur > tx_fifo_rem ? tx_fifo_rem : p_uart->tx_len_cur;
                        // Set RS485 RTS pin before transmission if the half duplex mode is enabled
                        if (UART_IS_MODE_SET(uart_num, UART_MODE_RS485_HALF_DUPLEX)) {
                            UART_ENTER_CRITICAL_ISR(&uart_spinlock[uart_num]);
                            uart_reg->conf0.sw_rts = 0;
                            uart_reg->int_ena.tx_done = 1;
                            UART_EXIT_CRITICAL_ISR(&uart_spinlock[uart_num]);
                        }
                        for (buf_idx = 0; buf_idx < send_len; buf_idx++) {
                            WRITE_PERI_REG(UART_FIFO_AHB_REG(uart_num),
                                           *(p_uart->tx_ptr++) & 0xff);
                        }
                        p_uart->tx_len_tot -= send_len;
                        p_uart->tx_len_cur -= send_len;
                        tx_fifo_rem -= send_len;
                        if (p_uart->tx_len_cur == 0) {
                            //Return item to ring buffer.
                            vRingbufferReturnItemFromISR(p_uart->tx_ring_buf, p_uart->tx_head, &HPTaskAwoken);
                            p_uart->tx_head = NULL;
                            p_uart->tx_ptr = NULL;
                            //Sending item done, now we need to send break if there is a record.
                            //Set TX break signal after FIFO is empty
                            if (p_uart->tx_len_tot == 0 && p_uart->tx_brk_flg == 1) {
                                UART_ENTER_CRITICAL_ISR(&uart_spinlock[uart_num]);
                                uart_reg->int_ena.tx_brk_done = 0;
                                uart_reg->idle_conf.tx_brk_num = p_uart->tx_brk_len;
                                uart_reg->conf0.txd_brk = 1;
                                uart_reg->int_clr.tx_brk_done = 1;
                                uart_reg->int_ena.tx_brk_done = 1;
                                UART_EXIT_CRITICAL_ISR(&uart_spinlock[uart_num]);
                                p_uart->tx_waiting_brk = 1;
                                //do not enable TX empty interrupt
                                en_tx_flg = false;
                            } else {
                                //enable TX empty interrupt
                                en_tx_flg = true;
                            }
                        } else {
                            //enable TX empty interrupt
                            en_tx_flg = true;
                        }
                    }
                }
                if (en_tx_flg) {
                    uart_clear_intr_status(uart_num, UART_TXFIFO_EMPTY_INT_CLR_M);
                    uart_enable_intr_mask_from_isr(uart_num, UART_TXFIFO_EMPTY_INT_ENA_M);
                }
            }
        } else if ((uart_intr_status & UART_RXFIFO_TOUT_INT_ST_M)
                   || (uart_intr_status & UART_RXFIFO_FULL_INT_ST_M)
                   || (uart_intr_status & UART_AT_CMD_CHAR_DET_INT_ST_M)
                  ) {
            rx_fifo_len = uart_reg->status.rxfifo_cnt;
            if (pat_flg == 1) {
                uart_intr_status |= UART_AT_CMD_CHAR_DET_INT_ST_M;
                pat_flg = 0;
            }
            if (p_uart->rx_buffer_full_flg == false) {
                //We have to read out all data in RX FIFO to clear the interrupt signal
                for(buf_idx = 0; buf_idx < rx_fifo_len; buf_idx++) {
#if CONFIG_IDF_TARGET_ESP32
                    p_uart->rx_data_buf[buf_idx] = uart_reg->fifo.rw_byte;
#elif CONFIG_IDF_TARGET_ESP32S2BETA
                    p_uart->rx_data_buf[buf_idx] = READ_PERI_REG(UART_FIFO_AHB_REG(uart_num));
#endif
                }
                uint8_t pat_chr = uart_reg->at_cmd_char.data;
                int pat_num = uart_reg->at_cmd_char.char_num;
                int pat_idx = -1;

                //Get the buffer from the FIFO
                if (uart_intr_status & UART_AT_CMD_CHAR_DET_INT_ST_M) {
                    uart_clear_intr_status(uart_num, UART_AT_CMD_CHAR_DET_INT_CLR_M);
                    uart_event.type = UART_PATTERN_DET;
                    uart_event.size = rx_fifo_len;
                    pat_idx = uart_find_pattern_from_last(p_uart->rx_data_buf, rx_fifo_len - 1, pat_chr, pat_num);
                } else {
                    //After Copying the Data From FIFO ,Clear intr_status
                    uart_clear_intr_status(uart_num, UART_RXFIFO_TOUT_INT_CLR_M | UART_RXFIFO_FULL_INT_CLR_M);
                    uart_event.type = UART_DATA;
                    uart_event.size = rx_fifo_len;
                    UART_ENTER_CRITICAL_ISR(&uart_selectlock);
                    if (p_uart->uart_select_notif_callback) {
                        p_uart->uart_select_notif_callback(uart_num, UART_SELECT_READ_NOTIF, &HPTaskAwoken);
                    }
                    UART_EXIT_CRITICAL_ISR(&uart_selectlock);
                }
                p_uart->rx_stash_len = rx_fifo_len;
                //If we fail to push data to ring buffer, we will have to stash the data, and send next time.
                //Mainly for applications that uses flow control or small ring buffer.
                if (pdFALSE == xRingbufferSendFromISR(p_uart->rx_ring_buf, p_uart->rx_data_buf, p_uart->rx_stash_len, &HPTaskAwoken)) {
                    p_uart->rx_buffer_full_flg = true;
                    uart_disable_intr_mask_from_isr(uart_num, UART_RXFIFO_TOUT_INT_ENA_M | UART_RXFIFO_FULL_INT_ENA_M);
                    if (uart_event.type == UART_PATTERN_DET) {
                        if (rx_fifo_len < pat_num) {
                            //some of the characters are read out in last interrupt
                            uart_pattern_enqueue(uart_num, p_uart->rx_buffered_len - (pat_num - rx_fifo_len));
                        } else {
                            uart_pattern_enqueue(uart_num,
                                                 pat_idx <= -1 ?
                                                 //can not find the pattern in buffer,
                                                 p_uart->rx_buffered_len + p_uart->rx_stash_len :
                                                 // find the pattern in buffer
                                                 p_uart->rx_buffered_len + pat_idx);
                        }
                        if ((p_uart->xQueueUart != NULL) && (pdFALSE == xQueueSendFromISR(p_uart->xQueueUart, (void * )&uart_event, &HPTaskAwoken))) {
                            ESP_EARLY_LOGV(UART_TAG, "UART event queue full");
                        }
                    }
                    uart_event.type = UART_BUFFER_FULL;
                } else {
                    UART_ENTER_CRITICAL_ISR(&uart_spinlock[uart_num]);
                    if (uart_intr_status & UART_AT_CMD_CHAR_DET_INT_ST_M) {
                        if (rx_fifo_len < pat_num) {
                            //some of the characters are read out in last interrupt
                            uart_pattern_enqueue(uart_num, p_uart->rx_buffered_len - (pat_num - rx_fifo_len));
                        } else if (pat_idx >= 0) {
                            // find pattern in statsh buffer.
                            uart_pattern_enqueue(uart_num, p_uart->rx_buffered_len + pat_idx);
                        }
                    }
                    p_uart->rx_buffered_len += p_uart->rx_stash_len;
                    UART_EXIT_CRITICAL_ISR(&uart_spinlock[uart_num]);
                }
            } else {
                uart_disable_intr_mask_from_isr(uart_num, UART_RXFIFO_FULL_INT_ENA_M | UART_RXFIFO_TOUT_INT_ENA_M);
                uart_clear_intr_status(uart_num, UART_RXFIFO_FULL_INT_CLR_M | UART_RXFIFO_TOUT_INT_CLR_M);
                if (uart_intr_status & UART_AT_CMD_CHAR_DET_INT_ST_M) {
                    uart_reg->int_clr.at_cmd_char_det = 1;
                    uart_event.type = UART_PATTERN_DET;
                    uart_event.size = rx_fifo_len;
                    pat_flg = 1;
                }
            }
        } else if (uart_intr_status & UART_RXFIFO_OVF_INT_ST_M) {
            // When fifo overflows, we reset the fifo.
            UART_ENTER_CRITICAL_ISR(&uart_spinlock[uart_num]);
            uart_reset_rx_fifo(uart_num);
            uart_reg->int_clr.rxfifo_ovf = 1;
            UART_EXIT_CRITICAL_ISR(&uart_spinlock[uart_num]);
            uart_event.type = UART_FIFO_OVF;
            UART_ENTER_CRITICAL_ISR(&uart_selectlock);
            if (p_uart->uart_select_notif_callback) {
                p_uart->uart_select_notif_callback(uart_num, UART_SELECT_ERROR_NOTIF, &HPTaskAwoken);
            }
            UART_EXIT_CRITICAL_ISR(&uart_selectlock);
        } else if (uart_intr_status & UART_BRK_DET_INT_ST_M) {
            uart_reg->int_clr.brk_det = 1;
            uart_event.type = UART_BREAK;
        } else if (uart_intr_status & UART_FRM_ERR_INT_ST_M) {
            uart_reg->int_clr.frm_err = 1;
            uart_event.type = UART_FRAME_ERR;
            UART_ENTER_CRITICAL_ISR(&uart_selectlock);
            if (p_uart->uart_select_notif_callback) {
                p_uart->uart_select_notif_callback(uart_num, UART_SELECT_ERROR_NOTIF, &HPTaskAwoken);
            }
            UART_EXIT_CRITICAL_ISR(&uart_selectlock);
        } else if (uart_intr_status & UART_PARITY_ERR_INT_ST_M) {
            uart_reg->int_clr.parity_err = 1;
            uart_event.type = UART_PARITY_ERR;
            UART_ENTER_CRITICAL_ISR(&uart_selectlock);
            if (p_uart->uart_select_notif_callback) {
                p_uart->uart_select_notif_callback(uart_num, UART_SELECT_ERROR_NOTIF, &HPTaskAwoken);
            }
            UART_EXIT_CRITICAL_ISR(&uart_selectlock);
        } else if (uart_intr_status & UART_TX_BRK_DONE_INT_ST_M) {
            UART_ENTER_CRITICAL_ISR(&uart_spinlock[uart_num]);
            uart_reg->conf0.txd_brk = 0;
            uart_reg->int_ena.tx_brk_done = 0;
            uart_reg->int_clr.tx_brk_done = 1;
            if (p_uart->tx_brk_flg == 1) {
                uart_reg->int_ena.txfifo_empty = 1;
            }
            UART_EXIT_CRITICAL_ISR(&uart_spinlock[uart_num]);
            if (p_uart->tx_brk_flg == 1) {
                p_uart->tx_brk_flg = 0;
                p_uart->tx_waiting_brk = 0;
            } else {
                xSemaphoreGiveFromISR(p_uart->tx_brk_sem, &HPTaskAwoken);
            }
        } else if (uart_intr_status & UART_TX_BRK_IDLE_DONE_INT_ST_M) {
            uart_disable_intr_mask_from_isr(uart_num, UART_TX_BRK_IDLE_DONE_INT_ENA_M);
            uart_clear_intr_status(uart_num, UART_TX_BRK_IDLE_DONE_INT_CLR_M);
        } else if (uart_intr_status & UART_AT_CMD_CHAR_DET_INT_ST_M) {
            uart_reg->int_clr.at_cmd_char_det = 1;
            uart_event.type = UART_PATTERN_DET;
        } else if ((uart_intr_status & UART_RS485_CLASH_INT_ST_M)
                   || (uart_intr_status & UART_RS485_FRM_ERR_INT_ENA)
                   || (uart_intr_status & UART_RS485_PARITY_ERR_INT_ENA)) {
            // RS485 collision or frame error interrupt triggered
            uart_clear_intr_status(uart_num, UART_RS485_CLASH_INT_CLR_M);
            UART_ENTER_CRITICAL_ISR(&uart_spinlock[uart_num]);
            uart_reset_rx_fifo(uart_num);
            // Set collision detection flag
            p_uart_obj[uart_num]->coll_det_flg = true;
            UART_EXIT_CRITICAL_ISR(&uart_spinlock[uart_num]);
            uart_event.type = UART_EVENT_MAX;
        } else if (uart_intr_status & UART_TX_DONE_INT_ST_M) {
            uart_disable_intr_mask_from_isr(uart_num, UART_TX_DONE_INT_ENA_M);
            uart_clear_intr_status(uart_num, UART_TX_DONE_INT_CLR_M);
            // If RS485 half duplex mode is enable then reset FIFO and
            // reset RTS pin to start receiver driver
            if (UART_IS_MODE_SET(uart_num, UART_MODE_RS485_HALF_DUPLEX)) {
                UART_ENTER_CRITICAL_ISR(&uart_spinlock[uart_num]);
                uart_reset_rx_fifo(uart_num); // Allows to avoid hardware issue with the RXFIFO reset
                uart_reg->conf0.sw_rts = 1;
                UART_EXIT_CRITICAL_ISR(&uart_spinlock[uart_num]);
            }
            xSemaphoreGiveFromISR(p_uart_obj[uart_num]->tx_done_sem, &HPTaskAwoken);
        } else {
            uart_reg->int_clr.val = uart_intr_status; /*simply clear all other intr status*/
            uart_event.type = UART_EVENT_MAX;
        }

        if (uart_event.type != UART_EVENT_MAX && p_uart->xQueueUart) {
            if (pdFALSE == xQueueSendFromISR(p_uart->xQueueUart, (void * )&uart_event, &HPTaskAwoken)) {
                ESP_EARLY_LOGV(UART_TAG, "UART event queue full");
            }
        }
    }
    if(HPTaskAwoken == pdTRUE) {
        portYIELD_FROM_ISR();
    }
}

/**************************************************************/
esp_err_t uart_wait_tx_done(uart_port_t uart_num, TickType_t ticks_to_wait)
{
    UART_CHECK((uart_num < UART_NUM_MAX), "uart_num error", ESP_FAIL);
    UART_CHECK((p_uart_obj[uart_num]), "uart driver error", ESP_FAIL);
    BaseType_t res;
    portTickType ticks_start = xTaskGetTickCount();
    //Take tx_mux
    res = xSemaphoreTake(p_uart_obj[uart_num]->tx_mux, (portTickType)ticks_to_wait);
    if (res == pdFALSE) {
        return ESP_ERR_TIMEOUT;
    }
    xSemaphoreTake(p_uart_obj[uart_num]->tx_done_sem, 0);
    typeof(UART0.status) status = UART[uart_num]->status;
    //Wait txfifo_cnt = 0, and the transmitter state machine is in idle state.
#ifdef CONFIG_IDF_TARGET_ESP32
    if (status.txfifo_cnt == 0 && status.st_utx_out == 0) {
#else /* TODO: check transmitter state machine on ESP32S2Beta */
    if (status.txfifo_cnt == 0) {
#endif
        xSemaphoreGive(p_uart_obj[uart_num]->tx_mux);
        return ESP_OK;
    }
    uart_enable_intr_mask(uart_num, UART_TX_DONE_INT_ENA_M);

    TickType_t ticks_end = xTaskGetTickCount();
    if (ticks_end - ticks_start > ticks_to_wait) {
        ticks_to_wait = 0;
    } else {
        ticks_to_wait = ticks_to_wait - (ticks_end - ticks_start);
    }
    //take 2nd tx_done_sem, wait given from ISR
    res = xSemaphoreTake(p_uart_obj[uart_num]->tx_done_sem, (portTickType)ticks_to_wait);
    if (res == pdFALSE) {
        uart_disable_intr_mask(uart_num, UART_TX_DONE_INT_ENA_M);
        xSemaphoreGive(p_uart_obj[uart_num]->tx_mux);
        return ESP_ERR_TIMEOUT;
    }
    xSemaphoreGive(p_uart_obj[uart_num]->tx_mux);
    return ESP_OK;
}

static esp_err_t uart_set_break(uart_port_t uart_num, int break_num)
{
    UART_ENTER_CRITICAL(&uart_spinlock[uart_num]);
    UART[uart_num]->idle_conf.tx_brk_num = break_num;
    UART[uart_num]->conf0.txd_brk = 1;
    UART[uart_num]->int_clr.tx_brk_done = 1;
    UART[uart_num]->int_ena.tx_brk_done = 1;
    UART_EXIT_CRITICAL(&uart_spinlock[uart_num]);
    return ESP_OK;
}

//Fill UART tx_fifo and return a number,
//This function by itself is not thread-safe, always call from within a muxed section.
static int uart_fill_fifo(uart_port_t uart_num, const char *buffer, uint32_t len)
{
    uint8_t i = 0;
    uint8_t tx_fifo_cnt = UART[uart_num]->status.txfifo_cnt;
    uint8_t tx_remain_fifo_cnt = (UART_FIFO_LEN - tx_fifo_cnt);
    uint8_t copy_cnt = (len >= tx_remain_fifo_cnt ? tx_remain_fifo_cnt : len);
    // Set the RTS pin if RS485 mode is enabled
    if (UART_IS_MODE_SET(uart_num, UART_MODE_RS485_HALF_DUPLEX)) {
        UART[uart_num]->conf0.sw_rts = 0;
        UART[uart_num]->int_ena.tx_done = 1;
    }
    for (i = 0; i < copy_cnt; i++) {
        WRITE_PERI_REG(UART_FIFO_AHB_REG(uart_num), buffer[i]);
    }
    return copy_cnt;
}

int uart_tx_chars(uart_port_t uart_num, const char *buffer, uint32_t len)
{
    UART_CHECK((uart_num < UART_NUM_MAX), "uart_num error", (-1));
    UART_CHECK((p_uart_obj[uart_num]), "uart driver error", (-1));
    UART_CHECK(buffer, "buffer null", (-1));
    if (len == 0) {
        return 0;
    }
    xSemaphoreTake(p_uart_obj[uart_num]->tx_mux, (portTickType)portMAX_DELAY);
    int tx_len = uart_fill_fifo(uart_num, (const char *) buffer, len);
    xSemaphoreGive(p_uart_obj[uart_num]->tx_mux);
    return tx_len;
}

static int uart_tx_all(uart_port_t uart_num, const char *src, size_t size, bool brk_en, int brk_len)
{
    if (size == 0) {
        return 0;
    }
    size_t original_size = size;

    //lock for uart_tx
    xSemaphoreTake(p_uart_obj[uart_num]->tx_mux, (portTickType)portMAX_DELAY);
    p_uart_obj[uart_num]->coll_det_flg = false;
    if (p_uart_obj[uart_num]->tx_buf_size > 0) {
        int max_size = xRingbufferGetMaxItemSize(p_uart_obj[uart_num]->tx_ring_buf);
        int offset = 0;
        uart_tx_data_t evt;
        evt.tx_data.size = size;
        evt.tx_data.brk_len = brk_len;
        if (brk_en) {
            evt.type = UART_DATA_BREAK;
        } else {
            evt.type = UART_DATA;
        }
        xRingbufferSend(p_uart_obj[uart_num]->tx_ring_buf, (void *) &evt, sizeof(uart_tx_data_t), portMAX_DELAY);
        while (size > 0) {
            int send_size = size > max_size / 2 ? max_size / 2 : size;
            xRingbufferSend(p_uart_obj[uart_num]->tx_ring_buf, (void *) (src + offset), send_size, portMAX_DELAY);
            size -= send_size;
            offset += send_size;
            uart_enable_tx_intr(uart_num, 1, UART_EMPTY_THRESH_DEFAULT);
        }
    } else {
        while (size) {
            //semaphore for tx_fifo available
            if (pdTRUE == xSemaphoreTake(p_uart_obj[uart_num]->tx_fifo_sem, (portTickType)portMAX_DELAY)) {
                size_t sent = uart_fill_fifo(uart_num, (char *) src, size);
                if (sent < size) {
                    p_uart_obj[uart_num]->tx_waiting_fifo = true;
                    uart_enable_tx_intr(uart_num, 1, UART_EMPTY_THRESH_DEFAULT);
                }
                size -= sent;
                src += sent;
            }
        }
        if (brk_en) {
            uart_set_break(uart_num, brk_len);
            xSemaphoreTake(p_uart_obj[uart_num]->tx_brk_sem, (portTickType)portMAX_DELAY);
        }
        xSemaphoreGive(p_uart_obj[uart_num]->tx_fifo_sem);
    }
    xSemaphoreGive(p_uart_obj[uart_num]->tx_mux);
    return original_size;
}

int uart_write_bytes(uart_port_t uart_num, const char *src, size_t size)
{
    UART_CHECK((uart_num < UART_NUM_MAX), "uart_num error", (-1));
    UART_CHECK((p_uart_obj[uart_num] != NULL), "uart driver error", (-1));
    UART_CHECK(src, "buffer null", (-1));
    return uart_tx_all(uart_num, src, size, 0, 0);
}

int uart_write_bytes_with_break(uart_port_t uart_num, const char *src, size_t size, int brk_len)
{
    UART_CHECK((uart_num < UART_NUM_MAX), "uart_num error", (-1));
    UART_CHECK((p_uart_obj[uart_num]), "uart driver error", (-1));
    UART_CHECK((size > 0), "uart size error", (-1));
    UART_CHECK((src), "uart data null", (-1));
    UART_CHECK((brk_len > 0 && brk_len < 256), "break_num error", (-1));
    return uart_tx_all(uart_num, src, size, 1, brk_len);
}

static bool uart_check_buf_full(uart_port_t uart_num)
{
    if (p_uart_obj[uart_num]->rx_buffer_full_flg) {
        BaseType_t res = xRingbufferSend(p_uart_obj[uart_num]->rx_ring_buf, p_uart_obj[uart_num]->rx_data_buf, p_uart_obj[uart_num]->rx_stash_len, 1);
        if (res == pdTRUE) {
            UART_ENTER_CRITICAL(&uart_spinlock[uart_num]);
            p_uart_obj[uart_num]->rx_buffered_len += p_uart_obj[uart_num]->rx_stash_len;
            p_uart_obj[uart_num]->rx_buffer_full_flg = false;
            UART_EXIT_CRITICAL(&uart_spinlock[uart_num]);
            uart_enable_rx_intr(p_uart_obj[uart_num]->uart_num);
            return true;
        }
    }
    return false;
}

int uart_read_bytes(uart_port_t uart_num, uint8_t *buf, uint32_t length, TickType_t ticks_to_wait)
{
    UART_CHECK((uart_num < UART_NUM_MAX), "uart_num error", (-1));
    UART_CHECK((buf), "uart data null", (-1));
    UART_CHECK((p_uart_obj[uart_num]), "uart driver error", (-1));
    uint8_t *data = NULL;
    size_t size;
    size_t copy_len = 0;
    int len_tmp;
    if (xSemaphoreTake(p_uart_obj[uart_num]->rx_mux, (portTickType)ticks_to_wait) != pdTRUE) {
        return -1;
    }
    while (length) {
        if (p_uart_obj[uart_num]->rx_cur_remain == 0) {
            data = (uint8_t *) xRingbufferReceive(p_uart_obj[uart_num]->rx_ring_buf, &size, (portTickType) ticks_to_wait);
            if (data) {
                p_uart_obj[uart_num]->rx_head_ptr = data;
                p_uart_obj[uart_num]->rx_ptr = data;
                p_uart_obj[uart_num]->rx_cur_remain = size;
            } else {
                //When using dual cores, `rx_buffer_full_flg` may read and write on different cores at same time,
                //which may lose synchronization. So we also need to call `uart_check_buf_full` once when ringbuffer is empty
                //to solve the possible asynchronous issues.
                if (uart_check_buf_full(uart_num)) {
                    //This condition will never be true if `uart_read_bytes`
                    //and `uart_rx_intr_handler_default` are scheduled on the same core.
                    continue;
                } else {
                    xSemaphoreGive(p_uart_obj[uart_num]->rx_mux);
                    return copy_len;
                }
            }
        }
        if (p_uart_obj[uart_num]->rx_cur_remain > length) {
            len_tmp = length;
        } else {
            len_tmp = p_uart_obj[uart_num]->rx_cur_remain;
        }
        memcpy(buf + copy_len, p_uart_obj[uart_num]->rx_ptr, len_tmp);
        UART_ENTER_CRITICAL(&uart_spinlock[uart_num]);
        p_uart_obj[uart_num]->rx_buffered_len -= len_tmp;
        uart_pattern_queue_update(uart_num, len_tmp);
        p_uart_obj[uart_num]->rx_ptr += len_tmp;
        UART_EXIT_CRITICAL(&uart_spinlock[uart_num]);
        p_uart_obj[uart_num]->rx_cur_remain -= len_tmp;
        copy_len += len_tmp;
        length -= len_tmp;
        if (p_uart_obj[uart_num]->rx_cur_remain == 0) {
            vRingbufferReturnItem(p_uart_obj[uart_num]->rx_ring_buf, p_uart_obj[uart_num]->rx_head_ptr);
            p_uart_obj[uart_num]->rx_head_ptr = NULL;
            p_uart_obj[uart_num]->rx_ptr = NULL;
            uart_check_buf_full(uart_num);
        }
    }

    xSemaphoreGive(p_uart_obj[uart_num]->rx_mux);
    return copy_len;
}

esp_err_t uart_get_buffered_data_len(uart_port_t uart_num, size_t *size)
{
    UART_CHECK((uart_num < UART_NUM_MAX), "uart_num error", ESP_FAIL);
    UART_CHECK((p_uart_obj[uart_num]), "uart driver error", ESP_FAIL);
    *size = p_uart_obj[uart_num]->rx_buffered_len;
    return ESP_OK;
}

esp_err_t uart_flush(uart_port_t uart_num) __attribute__((alias("uart_flush_input")));

esp_err_t uart_flush_input(uart_port_t uart_num)
{
    UART_CHECK((uart_num < UART_NUM_MAX), "uart_num error", ESP_FAIL);
    UART_CHECK((p_uart_obj[uart_num]), "uart driver error", ESP_FAIL);
    uart_obj_t *p_uart = p_uart_obj[uart_num];
    uint8_t *data;
    size_t size;

    //rx sem protect the ring buffer read related functions
    xSemaphoreTake(p_uart->rx_mux, (portTickType)portMAX_DELAY);
    uart_disable_rx_intr(p_uart_obj[uart_num]->uart_num);
    while (true) {
        if (p_uart->rx_head_ptr) {
            vRingbufferReturnItem(p_uart->rx_ring_buf, p_uart->rx_head_ptr);
            UART_ENTER_CRITICAL(&uart_spinlock[uart_num]);
            p_uart_obj[uart_num]->rx_buffered_len -= p_uart->rx_cur_remain;
            uart_pattern_queue_update(uart_num, p_uart->rx_cur_remain);
            UART_EXIT_CRITICAL(&uart_spinlock[uart_num]);
            p_uart->rx_ptr = NULL;
            p_uart->rx_cur_remain = 0;
            p_uart->rx_head_ptr = NULL;
        }
        data = (uint8_t *) xRingbufferReceive(p_uart->rx_ring_buf, &size, (portTickType) 0);
        if (data == NULL) {
            if ( p_uart_obj[uart_num]->rx_buffered_len != 0 ) {
                ESP_LOGE(UART_TAG, "rx_buffered_len error");
                p_uart_obj[uart_num]->rx_buffered_len = 0;
            }
            //We also need to clear the `rx_buffer_full_flg` here.
            UART_ENTER_CRITICAL(&uart_spinlock[uart_num]);
            p_uart_obj[uart_num]->rx_buffer_full_flg = false;
            UART_EXIT_CRITICAL(&uart_spinlock[uart_num]);
            break;
        }
        UART_ENTER_CRITICAL(&uart_spinlock[uart_num]);
        p_uart_obj[uart_num]->rx_buffered_len -= size;
        uart_pattern_queue_update(uart_num, size);
        UART_EXIT_CRITICAL(&uart_spinlock[uart_num]);
        vRingbufferReturnItem(p_uart->rx_ring_buf, data);
        if (p_uart_obj[uart_num]->rx_buffer_full_flg) {
            BaseType_t res = xRingbufferSend(p_uart_obj[uart_num]->rx_ring_buf, p_uart_obj[uart_num]->rx_data_buf, p_uart_obj[uart_num]->rx_stash_len, 1);
            if (res == pdTRUE) {
                UART_ENTER_CRITICAL(&uart_spinlock[uart_num]);
                p_uart_obj[uart_num]->rx_buffered_len += p_uart_obj[uart_num]->rx_stash_len;
                p_uart_obj[uart_num]->rx_buffer_full_flg = false;
                UART_EXIT_CRITICAL(&uart_spinlock[uart_num]);
            }
        }
    }
    p_uart->rx_ptr = NULL;
    p_uart->rx_cur_remain = 0;
    p_uart->rx_head_ptr = NULL;
    uart_reset_rx_fifo(uart_num);
    uart_enable_rx_intr(p_uart_obj[uart_num]->uart_num);
    xSemaphoreGive(p_uart->rx_mux);
    return ESP_OK;
}

esp_err_t uart_driver_install(uart_port_t uart_num, int rx_buffer_size, int tx_buffer_size, int queue_size, QueueHandle_t *uart_queue, int intr_alloc_flags)
{
    esp_err_t r;
    UART_CHECK((uart_num < UART_NUM_MAX), "uart_num error", ESP_FAIL);
    UART_CHECK((rx_buffer_size > UART_FIFO_LEN), "uart rx buffer length error(>128)", ESP_FAIL);
    UART_CHECK((tx_buffer_size > UART_FIFO_LEN) || (tx_buffer_size == 0), "uart tx buffer length error(>128 or 0)", ESP_FAIL);
    UART_CHECK((intr_alloc_flags & ESP_INTR_FLAG_IRAM) == 0, "ESP_INTR_FLAG_IRAM set in intr_alloc_flags", ESP_FAIL); /* uart_rx_intr_handler_default is not in IRAM */

    if (p_uart_obj[uart_num] == NULL) {
        p_uart_obj[uart_num] = (uart_obj_t *) calloc(1, sizeof(uart_obj_t));
        if (p_uart_obj[uart_num] == NULL) {
            ESP_LOGE(UART_TAG, "UART driver malloc error");
            return ESP_FAIL;
        }
        p_uart_obj[uart_num]->uart_num = uart_num;
        p_uart_obj[uart_num]->uart_mode = UART_MODE_UART;
        p_uart_obj[uart_num]->coll_det_flg = false;
        p_uart_obj[uart_num]->tx_fifo_sem = xSemaphoreCreateBinary();
        xSemaphoreGive(p_uart_obj[uart_num]->tx_fifo_sem);
        p_uart_obj[uart_num]->tx_done_sem = xSemaphoreCreateBinary();
        p_uart_obj[uart_num]->tx_brk_sem = xSemaphoreCreateBinary();
        p_uart_obj[uart_num]->tx_mux = xSemaphoreCreateMutex();
        p_uart_obj[uart_num]->rx_mux = xSemaphoreCreateMutex();
        p_uart_obj[uart_num]->queue_size = queue_size;
        p_uart_obj[uart_num]->tx_ptr = NULL;
        p_uart_obj[uart_num]->tx_head = NULL;
        p_uart_obj[uart_num]->tx_len_tot = 0;
        p_uart_obj[uart_num]->tx_brk_flg = 0;
        p_uart_obj[uart_num]->tx_brk_len = 0;
        p_uart_obj[uart_num]->tx_waiting_brk = 0;
        p_uart_obj[uart_num]->rx_buffered_len = 0;
        uart_pattern_queue_reset(uart_num, UART_PATTERN_DET_QLEN_DEFAULT);

        if (uart_queue) {
            p_uart_obj[uart_num]->xQueueUart = xQueueCreate(queue_size, sizeof(uart_event_t));
            *uart_queue = p_uart_obj[uart_num]->xQueueUart;
            ESP_LOGI(UART_TAG, "queue free spaces: %d", uxQueueSpacesAvailable(p_uart_obj[uart_num]->xQueueUart));
        } else {
            p_uart_obj[uart_num]->xQueueUart = NULL;
        }
        p_uart_obj[uart_num]->rx_buffer_full_flg = false;
        p_uart_obj[uart_num]->tx_waiting_fifo = false;
        p_uart_obj[uart_num]->rx_ptr = NULL;
        p_uart_obj[uart_num]->rx_cur_remain = 0;
        p_uart_obj[uart_num]->rx_head_ptr = NULL;
        p_uart_obj[uart_num]->rx_ring_buf = xRingbufferCreate(rx_buffer_size, RINGBUF_TYPE_BYTEBUF);
        if (tx_buffer_size > 0) {
            p_uart_obj[uart_num]->tx_ring_buf = xRingbufferCreate(tx_buffer_size, RINGBUF_TYPE_NOSPLIT);
            p_uart_obj[uart_num]->tx_buf_size = tx_buffer_size;
        } else {
            p_uart_obj[uart_num]->tx_ring_buf = NULL;
            p_uart_obj[uart_num]->tx_buf_size = 0;
        }
        p_uart_obj[uart_num]->uart_select_notif_callback = NULL;
    } else {
        ESP_LOGE(UART_TAG, "UART driver already installed");
        return ESP_FAIL;
    }

    r = uart_isr_register(uart_num, uart_rx_intr_handler_default, p_uart_obj[uart_num], intr_alloc_flags, &p_uart_obj[uart_num]->intr_handle);
    if (r != ESP_OK) {
        goto err;
    }
    uart_intr_config_t uart_intr = {
        .intr_enable_mask = UART_RXFIFO_FULL_INT_ENA_M
        | UART_RXFIFO_TOUT_INT_ENA_M
        | UART_FRM_ERR_INT_ENA_M
        | UART_RXFIFO_OVF_INT_ENA_M
        | UART_BRK_DET_INT_ENA_M
        | UART_PARITY_ERR_INT_ENA_M,
        .rxfifo_full_thresh = UART_FULL_THRESH_DEFAULT,
        .rx_timeout_thresh = UART_TOUT_THRESH_DEFAULT,
        .txfifo_empty_intr_thresh = UART_EMPTY_THRESH_DEFAULT
    };
    r = uart_intr_config(uart_num, &uart_intr);
    if (r != ESP_OK) {
        goto err;
    }
    return r;

err:
    uart_driver_delete(uart_num);
    return r;
}

//Make sure no other tasks are still using UART before you call this function
esp_err_t uart_driver_delete(uart_port_t uart_num)
{
    UART_CHECK((uart_num < UART_NUM_MAX), "uart_num error", ESP_FAIL);
    if (p_uart_obj[uart_num] == NULL) {
        ESP_LOGI(UART_TAG, "ALREADY NULL");
        return ESP_OK;
    }
    esp_intr_free(p_uart_obj[uart_num]->intr_handle);
    uart_disable_rx_intr(uart_num);
    uart_disable_tx_intr(uart_num);
    uart_pattern_link_free(uart_num);

    if (p_uart_obj[uart_num]->tx_fifo_sem) {
        vSemaphoreDelete(p_uart_obj[uart_num]->tx_fifo_sem);
        p_uart_obj[uart_num]->tx_fifo_sem = NULL;
    }
    if (p_uart_obj[uart_num]->tx_done_sem) {
        vSemaphoreDelete(p_uart_obj[uart_num]->tx_done_sem);
        p_uart_obj[uart_num]->tx_done_sem = NULL;
    }
    if (p_uart_obj[uart_num]->tx_brk_sem) {
        vSemaphoreDelete(p_uart_obj[uart_num]->tx_brk_sem);
        p_uart_obj[uart_num]->tx_brk_sem = NULL;
    }
    if (p_uart_obj[uart_num]->tx_mux) {
        vSemaphoreDelete(p_uart_obj[uart_num]->tx_mux);
        p_uart_obj[uart_num]->tx_mux = NULL;
    }
    if (p_uart_obj[uart_num]->rx_mux) {
        vSemaphoreDelete(p_uart_obj[uart_num]->rx_mux);
        p_uart_obj[uart_num]->rx_mux = NULL;
    }
    if (p_uart_obj[uart_num]->xQueueUart) {
        vQueueDelete(p_uart_obj[uart_num]->xQueueUart);
        p_uart_obj[uart_num]->xQueueUart = NULL;
    }
    if (p_uart_obj[uart_num]->rx_ring_buf) {
        vRingbufferDelete(p_uart_obj[uart_num]->rx_ring_buf);
        p_uart_obj[uart_num]->rx_ring_buf = NULL;
    }
    if (p_uart_obj[uart_num]->tx_ring_buf) {
        vRingbufferDelete(p_uart_obj[uart_num]->tx_ring_buf);
        p_uart_obj[uart_num]->tx_ring_buf = NULL;
    }

    free(p_uart_obj[uart_num]);
    p_uart_obj[uart_num] = NULL;

    if (uart_num != CONFIG_ESP_CONSOLE_UART_NUM) {
       periph_module_t periph_module = get_periph_module(uart_num);
       periph_module_disable(periph_module);
    }
    return ESP_OK;
}

void uart_set_select_notif_callback(uart_port_t uart_num, uart_select_notif_callback_t uart_select_notif_callback)
{
    if (uart_num < UART_NUM_MAX && p_uart_obj[uart_num]) {
        p_uart_obj[uart_num]->uart_select_notif_callback = (uart_select_notif_callback_t) uart_select_notif_callback;
    }
}

portMUX_TYPE *uart_get_selectlock(void)
{
    return &uart_selectlock;
}

// Set UART mode
esp_err_t uart_set_mode(uart_port_t uart_num, uart_mode_t mode)
{
    UART_CHECK((p_uart_obj[uart_num]), "uart driver error", ESP_ERR_INVALID_STATE);
    UART_CHECK((uart_num < UART_NUM_MAX), "uart_num error", ESP_ERR_INVALID_ARG);
    if ((mode == UART_MODE_RS485_COLLISION_DETECT) || (mode == UART_MODE_RS485_APP_CTRL)
            || (mode == UART_MODE_RS485_HALF_DUPLEX)) {
        UART_CHECK((UART[uart_num]->conf1.rx_flow_en != 1),
                   "disable hw flowctrl before using RS485 mode", ESP_ERR_INVALID_ARG);
    }
    UART_ENTER_CRITICAL(&uart_spinlock[uart_num]);
    UART[uart_num]->rs485_conf.en = 0;
    UART[uart_num]->rs485_conf.tx_rx_en = 0;
    UART[uart_num]->rs485_conf.rx_busy_tx_en = 0;
    UART[uart_num]->conf0.irda_en = 0;
    UART[uart_num]->conf0.sw_rts = 0;
    switch (mode) {
    case UART_MODE_UART:
        break;
    case UART_MODE_RS485_COLLISION_DETECT:
        // This mode allows read while transmitting that allows collision detection
        p_uart_obj[uart_num]->coll_det_flg = false;
        // Transmitters output signal loop back to the receivers input signal
        UART[uart_num]->rs485_conf.tx_rx_en = 0 ;
        // Transmitter should send data when its receiver is busy
        UART[uart_num]->rs485_conf.rx_busy_tx_en = 1;
        UART[uart_num]->rs485_conf.en = 1;
        // Enable collision detection interrupts
        uart_enable_intr_mask(uart_num, UART_RXFIFO_TOUT_INT_ENA
                              | UART_RXFIFO_FULL_INT_ENA
                              | UART_RS485_CLASH_INT_ENA
                              | UART_RS485_FRM_ERR_INT_ENA
                              | UART_RS485_PARITY_ERR_INT_ENA);
        break;
    case UART_MODE_RS485_APP_CTRL:
        // Application software control, remove echo
        UART[uart_num]->rs485_conf.rx_busy_tx_en = 1;
        UART[uart_num]->rs485_conf.en = 1;
        break;
    case UART_MODE_RS485_HALF_DUPLEX:
        // Enable receiver, sw_rts = 1  generates low level on RTS pin
        UART[uart_num]->conf0.sw_rts = 1;
        UART[uart_num]->rs485_conf.en = 1;
        // Must be set to 0 to automatically remove echo
        UART[uart_num]->rs485_conf.tx_rx_en = 0;
        // This is to void collision
        UART[uart_num]->rs485_conf.rx_busy_tx_en = 1;
        break;
    case UART_MODE_IRDA:
        UART[uart_num]->conf0.irda_en = 1;
        break;
    default:
        UART_CHECK(1, "unsupported uart mode", ESP_ERR_INVALID_ARG);
        break;
    }
    p_uart_obj[uart_num]->uart_mode = mode;
    UART_EXIT_CRITICAL(&uart_spinlock[uart_num]);
    return ESP_OK;
}

esp_err_t uart_set_rx_timeout(uart_port_t uart_num, const uint8_t tout_thresh)
{
    UART_CHECK((uart_num < UART_NUM_MAX), "uart_num error", ESP_ERR_INVALID_ARG);
    UART_CHECK((tout_thresh < 127), "tout_thresh max value is 126", ESP_ERR_INVALID_ARG);
    UART_ENTER_CRITICAL(&uart_spinlock[uart_num]);
    // The tout_thresh = 1, defines TOUT interrupt timeout equal to
    // transmission time of one symbol (~11 bit) on current baudrate
    if (tout_thresh > 0) {
#if CONFIG_IDF_TARGET_ESP32
        //ESP32 hardware issue workaround: when using ref_tick, the rx timeout threshold needs increase to 10 times.
        //T_ref = T_apb * APB_CLK/(REF_TICK << CLKDIV_FRAG_BIT_WIDTH)
        if (UART[uart_num]->conf0.tick_ref_always_on == 0) {
            UART[uart_num]->conf1.rx_tout_thrhd = ((tout_thresh * UART_TOUT_REF_FACTOR_DEFAULT) & UART_RX_TOUT_THRHD_V);
        } else {
            UART[uart_num]->conf1.rx_tout_thrhd = ((tout_thresh) & UART_RX_TOUT_THRHD_V);
        }
#elif CONFIG_IDF_TARGET_ESP32S2BETA
        UART[uart_num]->mem_conf.rx_tout_thrhd = ((tout_thresh) & UART_RX_TOUT_THRHD_V);
#endif
        UART[uart_num]->conf1.rx_tout_en = 1;
    } else {
        UART[uart_num]->conf1.rx_tout_en = 0;
    }
    UART_EXIT_CRITICAL(&uart_spinlock[uart_num]);
    return ESP_OK;
}

esp_err_t uart_get_collision_flag(uart_port_t uart_num, bool *collision_flag)
{
    UART_CHECK((uart_num < UART_NUM_MAX), "uart_num error", ESP_ERR_INVALID_ARG);
    UART_CHECK((collision_flag != NULL), "wrong parameter pointer", ESP_ERR_INVALID_ARG);
    UART_CHECK((UART_IS_MODE_SET(uart_num, UART_MODE_RS485_HALF_DUPLEX)
                    || UART_IS_MODE_SET(uart_num, UART_MODE_RS485_COLLISION_DETECT)),
                    "wrong mode", ESP_ERR_INVALID_ARG);
    *collision_flag = p_uart_obj[uart_num]->coll_det_flg;
    return ESP_OK;
}

esp_err_t uart_set_wakeup_threshold(uart_port_t uart_num, int wakeup_threshold)
{
    UART_CHECK((uart_num < UART_NUM_MAX), "uart_num error", ESP_ERR_INVALID_ARG);
    UART_CHECK((wakeup_threshold <= UART_ACTIVE_THRESHOLD_V &&
                wakeup_threshold > UART_MIN_WAKEUP_THRESH),
               "wakeup_threshold out of bounds", ESP_ERR_INVALID_ARG);

    UART[uart_num]->sleep_conf.active_threshold = wakeup_threshold - UART_MIN_WAKEUP_THRESH;
    return ESP_OK;
}

esp_err_t uart_get_wakeup_threshold(uart_port_t uart_num, int *out_wakeup_threshold)
{
    UART_CHECK((uart_num < UART_NUM_MAX), "uart_num error", ESP_ERR_INVALID_ARG);
    UART_CHECK((out_wakeup_threshold != NULL), "argument is NULL", ESP_ERR_INVALID_ARG);

    *out_wakeup_threshold = UART[uart_num]->sleep_conf.active_threshold + UART_MIN_WAKEUP_THRESH;
    return ESP_OK;
}

void uart_wait_tx_idle_polling(uart_port_t uart_num)
{
    uint32_t status;
    do {
        status = READ_PERI_REG(UART_STATUS_REG(uart_num));
        /* either tx count or state is non-zero */
    } while ((status & (UART_ST_UTX_OUT_M | UART_TXFIFO_CNT_M)) != 0);
}<|MERGE_RESOLUTION|>--- conflicted
+++ resolved
@@ -751,20 +751,9 @@
     esp_err_t r;
     UART_CHECK((uart_num < UART_NUM_MAX), "uart_num error", ESP_FAIL);
     UART_CHECK((uart_config), "param null", ESP_FAIL);
-<<<<<<< HEAD
-    if (uart_num == UART_NUM_0) {
-        periph_module_enable(PERIPH_UART0_MODULE);
-    } else if (uart_num == UART_NUM_1) {
-        periph_module_enable(PERIPH_UART1_MODULE);
-#if UART_NUM > 2
-    } else if(uart_num == UART_NUM_2) {
-        periph_module_enable(PERIPH_UART2_MODULE);
-#endif
-=======
     periph_module_t periph_module = get_periph_module(uart_num);
     if (uart_num != CONFIG_ESP_CONSOLE_UART_NUM) {
         periph_module_reset(periph_module);
->>>>>>> c27fd32f
     }
     periph_module_enable(periph_module);
     r = uart_set_hw_flow_ctrl(uart_num, uart_config->flow_ctrl, uart_config->rx_flow_ctrl_thresh);
