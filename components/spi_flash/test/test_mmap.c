--- conflicted
+++ resolved
@@ -93,11 +93,7 @@
     }
 }
 
-<<<<<<< HEAD
-TEST_CASE_ESP32("Can mmap into data address space", "[spi_flash]")
-=======
-TEST_CASE("Can mmap into data address space", "[spi_flash][mmap]")
->>>>>>> c27fd32f
+TEST_CASE_ESP32("Can mmap into data address space", "[spi_flash][mmap]")
 {
     setup_mmap_tests();
 
@@ -157,11 +153,7 @@
     TEST_ASSERT_EQUAL_PTR(NULL, spi_flash_phys2cache(start, SPI_FLASH_MMAP_DATA));
 }
 
-<<<<<<< HEAD
-TEST_CASE_ESP32("Can mmap into instruction address space", "[mmap]")
-=======
-TEST_CASE("Can mmap into instruction address space", "[spi_flash][mmap]")
->>>>>>> c27fd32f
+TEST_CASE_ESP32("Can mmap into instruction address space", "[spi_flash][mmap]")
 {
     setup_mmap_tests();
 
@@ -217,11 +209,7 @@
 
 }
 
-<<<<<<< HEAD
-TEST_CASE_ESP32("Can mmap unordered pages into contiguous memory", "[spi_flash]")
-=======
-TEST_CASE("Can mmap unordered pages into contiguous memory", "[spi_flash][mmap]")
->>>>>>> c27fd32f
+TEST_CASE_ESP32("Can mmap unordered pages into contiguous memory", "[spi_flash][mmap]")
 {
     int nopages;
     int *pages;
@@ -362,11 +350,7 @@
     TEST_ASSERT_EQUAL_PTR(NULL, spi_flash_phys2cache(start, SPI_FLASH_MMAP_DATA));
 }
 
-<<<<<<< HEAD
-TEST_CASE_ESP32("phys2cache/cache2phys basic checks", "[spi_flash]")
-=======
-TEST_CASE("phys2cache/cache2phys basic checks", "[spi_flash][mmap]")
->>>>>>> c27fd32f
+TEST_CASE_ESP32("phys2cache/cache2phys basic checks", "[spi_flash][mmap]")
 {
     uint8_t buf[64];
 
@@ -443,11 +427,7 @@
     TEST_ASSERT_NOT_EQUAL(0, memcmp(buf, data, sizeof(buf)));
 }
 
-<<<<<<< HEAD
-TEST_CASE_ESP32("no stale data read post mmap and write partition", "[spi_flash]")
-=======
-TEST_CASE("no stale data read post mmap and write partition", "[spi_flash][mmap]")
->>>>>>> c27fd32f
+TEST_CASE_ESP32("no stale data read post mmap and write partition", "[spi_flash][mmap]")
 {
     /* Buffer size is set to 32 to allow encrypted flash writes */
     const char buf[32] = "Test buffer data for partition";
