/******************************************************************************
 *
 *  Copyright (c) 2014 The Android Open Source Project
 *  Copyright (C) 1999-2012 Broadcom Corporation
 *
 *  Licensed under the Apache License, Version 2.0 (the "License");
 *  you may not use this file except in compliance with the License.
 *  You may obtain a copy of the License at:
 *
 *  http://www.apache.org/licenses/LICENSE-2.0
 *
 *  Unless required by applicable law or agreed to in writing, software
 *  distributed under the License is distributed on an "AS IS" BASIS,
 *  WITHOUT WARRANTIES OR CONDITIONS OF ANY KIND, either express or implied.
 *  See the License for the specific language governing permissions and
 *  limitations under the License.
 *
 ******************************************************************************/

#ifndef BT_TARGET_H
#define BT_TARGET_H

#ifndef BUILDCFG
#define BUILDCFG
#endif

/*
#if !defined(HAS_BDROID_BUILDCFG) && !defined(HAS_NO_BDROID_BUILDCFG)
#error "An Android.mk file did not include bdroid_CFLAGS and possibly not bdorid_C_INCLUDES"
#endif
*/

#ifdef HAS_BDROID_BUILDCFG
#include "bdroid_buildcfg.h"
#endif

#include "bt_types.h"   /* This must be defined AFTER buildcfg.h */

/* Include common GKI definitions used by this platform */
#include "gki_target.h"
#include "dyn_mem.h"    /* defines static and/or dynamic memory for components */


#ifndef CLASSIC_BT_INCLUDED
#define CLASSIC_BT_INCLUDED TRUE
#endif  ///CLASSIC_BT_INCLUDED

//------------------Added from bdroid_buildcfg.h---------------------
#ifndef L2CAP_EXTFEA_SUPPORTED_MASK
#define L2CAP_EXTFEA_SUPPORTED_MASK (L2CAP_EXTFEA_ENH_RETRANS | L2CAP_EXTFEA_STREAM_MODE | L2CAP_EXTFEA_NO_CRC | L2CAP_EXTFEA_FIXED_CHNLS)
#endif

#ifndef BTUI_OPS_FORMATS
#define BTUI_OPS_FORMATS (BTA_OP_VCARD21_MASK | BTA_OP_ANY_MASK)
#endif

#ifndef BTA_RFC_MTU_SIZE
#define BTA_RFC_MTU_SIZE (L2CAP_MTU_SIZE-L2CAP_MIN_OFFSET-RFCOMM_DATA_OVERHEAD)
#endif

#ifndef SBC_NO_PCM_CPY_OPTION
#define SBC_NO_PCM_CPY_OPTION FALSE
#endif

#ifndef BT_APP_DEMO
#define BT_APP_DEMO TRUE
#endif

#ifndef BTIF_INCLUDED
#define BTIF_INCLUDED FALSE
#endif

#ifndef BTA_INCLUDED
#define BTA_INCLUDED TRUE
#endif

#ifndef BTA_PAN_INCLUDED
#define BTA_PAN_INCLUDED FALSE//TRUE
#endif

#ifndef BTA_HH_INCLUDED
#define BTA_HH_INCLUDED FALSE//TRUE
#endif

#ifndef BTA_HH_ROLE
#define BTA_HH_ROLE BTA_MASTER_ROLE_PREF
#endif

#ifndef BTA_HH_LE_INCLUDED
#define BTA_HH_LE_INCLUDED FALSE//TRUE
#endif

#ifndef BTA_AR_INCLUDED
#define BTA_AR_INCLUDED TRUE//TRUE
#endif

#ifndef BTA_AV_INCLUDED
#define BTA_AV_INCLUDED TRUE//TRUE
#endif

#ifndef BTA_AV_SINK_INCLUDED
#define BTA_AV_SINK_INCLUDED TRUE//FALSE
#endif

#ifndef BTA_DISABLE_DELAY
#define BTA_DISABLE_DELAY 200 /* in milliseconds */
#endif

// If the next wakeup time is less than this threshold, we should acquire
// a wakelock instead of setting a wake alarm so we're not bouncing in
// and out of suspend frequently.
// in millisecond
// TODO(zachoverflow): reinstate in alarm code
#ifndef GKI_TIMER_INTERVAL_FOR_WAKELOCK
#define GKI_TIMER_INTERVAL_FOR_WAKELOCK 3000
#endif

#ifndef BTA_SYS_TIMER_PERIOD
#define BTA_SYS_TIMER_PERIOD  100
#endif

#ifndef SBC_FOR_EMBEDDED_LINUX
#define SBC_FOR_EMBEDDED_LINUX TRUE
#endif

#ifndef AVDT_VERSION
#define AVDT_VERSION  0x0102
#endif

#ifndef BTA_AG_AT_MAX_LEN
#define BTA_AG_AT_MAX_LEN  512
#endif

#ifndef BTA_AVRCP_FF_RW_SUPPORT
#define BTA_AVRCP_FF_RW_SUPPORT FALSE//TRUE
#endif

#ifndef BTA_AG_SCO_PKT_TYPES
#define BTA_AG_SCO_PKT_TYPES  (BTM_SCO_LINK_ONLY_MASK | BTM_SCO_PKT_TYPES_MASK_EV3 |  BTM_SCO_PKT_TYPES_MASK_NO_3_EV3 | BTM_SCO_PKT_TYPES_MASK_NO_2_EV5 | BTM_SCO_PKT_TYPES_MASK_NO_3_EV5)
#endif

#ifndef BTA_AV_RET_TOUT
#define BTA_AV_RET_TOUT 15
#endif

#ifndef PORCHE_PAIRING_CONFLICT
#define PORCHE_PAIRING_CONFLICT  TRUE
#endif

#ifndef BTA_AV_CO_CP_SCMS_T
#define BTA_AV_CO_CP_SCMS_T  FALSE//FALSE
#endif

/* This feature is used to eanble interleaved scan*/
#ifndef BTA_HOST_INTERLEAVE_SEARCH
#define BTA_HOST_INTERLEAVE_SEARCH FALSE//FALSE
#endif

#ifndef BT_USE_TRACES
#define BT_USE_TRACES  TRUE
#endif

#ifndef BT_TRACE_BTIF
#define BT_TRACE_BTIF  TRUE
#endif

#ifndef BT_TRACE_VERBOSE
#define BT_TRACE_VERBOSE  FALSE
#endif

#ifndef BTA_DM_SDP_DB_SIZE
#define BTA_DM_SDP_DB_SIZE  8000
#endif

#ifndef HL_INCLUDED
#define HL_INCLUDED  TRUE
#endif

#ifndef AG_VOICE_SETTINGS
#define AG_VOICE_SETTINGS  HCI_DEFAULT_VOICE_SETTINGS
#endif

#ifndef BTIF_DM_OOB_TEST
#define BTIF_DM_OOB_TEST  FALSE//TRUE
#endif

// How long to wait before activating sniff mode after entering the
// idle state for FTS, OPS connections
#ifndef BTA_FTS_OPS_IDLE_TO_SNIFF_DELAY_MS
#define BTA_FTS_OPS_IDLE_TO_SNIFF_DELAY_MS 7000
#endif

//------------------End added from bdroid_buildcfg.h---------------------


/******************************************************************************
**
** GKI Buffer Pools
**
******************************************************************************/

/* Receives HCI events from the lower-layer. */
#ifndef HCI_CMD_POOL_ID
#define HCI_CMD_POOL_ID             GKI_POOL_ID_2
#endif

#ifndef HCI_CMD_POOL_BUF_SIZE
#define HCI_CMD_POOL_BUF_SIZE       GKI_BUF2_SIZE
#endif

/* Receives ACL data packets from thelower-layer. */
#ifndef HCI_ACL_POOL_ID
#define HCI_ACL_POOL_ID             GKI_POOL_ID_3
#endif

/* Maximum number of buffers available for ACL receive data. */
#ifndef HCI_ACL_BUF_MAX
#define HCI_ACL_BUF_MAX             GKI_BUF3_MAX
#endif

/* Receives SCO data packets from the lower-layer. */
#ifndef HCI_SCO_POOL_ID
#define HCI_SCO_POOL_ID             GKI_POOL_ID_6
#endif

/* Sends SDP data packets. */
#ifndef SDP_POOL_ID
#define SDP_POOL_ID                 3
#endif

/* Sends RFCOMM command packets. */
#ifndef RFCOMM_CMD_POOL_ID
#define RFCOMM_CMD_POOL_ID          GKI_POOL_ID_2
#endif

/* Sends RFCOMM data packets. */
#ifndef RFCOMM_DATA_POOL_ID
#define RFCOMM_DATA_POOL_ID         GKI_POOL_ID_3
#endif

#ifndef RFCOMM_DATA_POOL_BUF_SIZE
#define RFCOMM_DATA_POOL_BUF_SIZE   GKI_BUF3_SIZE
#endif

/* Sends L2CAP packets to the peer and HCI messages to the controller. */
#ifndef L2CAP_CMD_POOL_ID
#define L2CAP_CMD_POOL_ID           GKI_POOL_ID_2
#endif

/* Sends L2CAP segmented packets in ERTM mode */
#ifndef L2CAP_FCR_TX_POOL_ID
#define L2CAP_FCR_TX_POOL_ID        HCI_ACL_POOL_ID
#endif

/* Receives L2CAP segmented packets in ERTM mode */
#ifndef L2CAP_FCR_RX_POOL_ID
#define L2CAP_FCR_RX_POOL_ID        HCI_ACL_POOL_ID
#endif

/* Number of ACL buffers to assign to LE
   if the HCI buffer pool is shared with BR/EDR */
#ifndef L2C_DEF_NUM_BLE_BUF_SHARED
#define L2C_DEF_NUM_BLE_BUF_SHARED      1
#endif

/* Used by BTM when it sends HCI commands to the controller. */
#ifndef BTM_CMD_POOL_ID
#define BTM_CMD_POOL_ID             GKI_POOL_ID_2
#endif

#ifndef OBX_LRG_DATA_POOL_SIZE
#define OBX_LRG_DATA_POOL_SIZE      GKI_BUF4_SIZE
#endif

#ifndef OBX_LRG_DATA_POOL_ID
#define OBX_LRG_DATA_POOL_ID        GKI_POOL_ID_4
#endif
/* Used to send data to L2CAP. */
#ifndef GAP_DATA_POOL_ID
#define GAP_DATA_POOL_ID            GKI_POOL_ID_3
#endif

#ifndef SPP_DB_SIZE
#define SPP_DB_SIZE                 GKI_BUF3_SIZE
#endif

/* BNEP data and protocol messages. */
#ifndef BNEP_POOL_ID
#define BNEP_POOL_ID                GKI_POOL_ID_3
#endif

/* RPC pool for temporary trace message buffers. */
#ifndef RPC_SCRATCH_POOL_ID
#define RPC_SCRATCH_POOL_ID         GKI_POOL_ID_2
#endif

/* AVDTP pool for protocol messages */
#ifndef AVDT_CMD_POOL_ID
#define AVDT_CMD_POOL_ID            GKI_POOL_ID_2
#endif

/* AVDTP pool size for media packets in case of fragmentation */
#ifndef AVDT_DATA_POOL_SIZE
#define AVDT_DATA_POOL_SIZE         GKI_BUF3_SIZE
#endif

#ifndef PAN_POOL_ID
#define PAN_POOL_ID                 GKI_POOL_ID_3
/* Maximum amount of the shared buffer to allocate for PAN */
#define PAN_POOL_MAX                (GKI_BUF3_MAX / 4)
#endif

/* AVCTP pool for protocol messages */
#ifndef AVCT_CMD_POOL_ID
#define AVCT_CMD_POOL_ID            GKI_POOL_ID_1
#endif

/* AVRCP pool for protocol messages */
#ifndef AVRC_CMD_POOL_ID
#define AVRC_CMD_POOL_ID            GKI_POOL_ID_1
#endif

/* AVRCP pool size for protocol messages */
#ifndef AVRC_CMD_POOL_SIZE
#define AVRC_CMD_POOL_SIZE          GKI_BUF1_SIZE
#endif

/* AVRCP Metadata pool for protocol messages */
#ifndef AVRC_META_CMD_POOL_ID
#define AVRC_META_CMD_POOL_ID       GKI_POOL_ID_2
#endif

/* AVRCP Metadata pool size for protocol messages */
#ifndef AVRC_META_CMD_POOL_SIZE
#define AVRC_META_CMD_POOL_SIZE     GKI_BUF2_SIZE
#endif


/* AVRCP buffer size for browsing channel messages */
#ifndef AVRC_BROWSE_POOL_SIZE
#define AVRC_BROWSE_POOL_SIZE     GKI_MAX_BUF_SIZE
#endif

#ifndef BTA_HL_LRG_DATA_POOL_ID
#define BTA_HL_LRG_DATA_POOL_ID        GKI_POOL_ID_7
#endif

/* GATT Server Database pool ID */
#ifndef GATT_DB_POOL_ID
#define GATT_DB_POOL_ID                 GKI_POOL_ID_8
#endif

/* GATT Data sending buffer pool ID, use default ACL pool for fix channel data */
#ifndef GATT_BUF_POOL_ID
#define GATT_BUF_POOL_ID                HCI_ACL_POOL_ID
#endif

/******************************************************************************
**
** Lower Layer Interface
**
******************************************************************************/

/* Macro for allocating buffer for HCI commands */
#ifndef HCI_GET_CMD_BUF
#if (!defined(HCI_USE_VARIABLE_SIZE_CMD_BUF) || (HCI_USE_VARIABLE_SIZE_CMD_BUF == FALSE))
/* Allocate fixed-size buffer from HCI_CMD_POOL (default case) */
#define HCI_GET_CMD_BUF(paramlen)    ((BT_HDR *)GKI_getpoolbuf (HCI_CMD_POOL_ID))
#else
/* Allocate smallest possible buffer (for platforms with limited RAM) */
#define HCI_GET_CMD_BUF(paramlen)    ((BT_HDR *)GKI_getbuf ((UINT16)(BT_HDR_SIZE + HCIC_PREAMBLE_SIZE + (paramlen))))
#endif
#endif  /* HCI_GET_CMD_BUF */

/******************************************************************************
**
** HCI Services (H4)
**
******************************************************************************/

/* Use 2 second for low-resolution systems, override to 1 for high-resolution systems */
#ifndef BT_1SEC_TIMEOUT
#define BT_1SEC_TIMEOUT             (2)
#endif

/* Quick Timer */
/* if L2CAP_FCR_INCLUDED is TRUE then it should have 100 millisecond resolution */
/* if none of them is included then QUICK_TIMER_TICKS_PER_SEC is set to 0 to exclude quick timer */
#ifndef QUICK_TIMER_TICKS_PER_SEC
#define QUICK_TIMER_TICKS_PER_SEC   10       /* 100ms timer */
#endif

/******************************************************************************
**
** BTM
**
******************************************************************************/

/* Cancel Inquiry on incoming SSP */
#ifndef BTM_NO_SSP_ON_INQUIRY
#define BTM_NO_SSP_ON_INQUIRY       FALSE
#endif

/* Includes SCO if TRUE */
#ifndef BTM_SCO_INCLUDED
<<<<<<< HEAD
#define BTM_SCO_INCLUDED            FALSE       /* TRUE includes SCO code */
=======
#define BTM_SCO_INCLUDED            FALSE	//TRUE       /* TRUE includes SCO code */
>>>>>>> 1173106a
#endif

/* Includes SCO if TRUE */
#ifndef BTM_SCO_HCI_INCLUDED
#define BTM_SCO_HCI_INCLUDED            FALSE       /* TRUE includes SCO over HCI code */
#endif

/* Includes WBS if TRUE */
#ifndef BTM_WBS_INCLUDED
#define BTM_WBS_INCLUDED            FALSE       /* TRUE includes WBS code */
#endif

/*  This is used to work around a controller bug that doesn't like Disconnect
**  issued while there is a role switch in progress
*/
#ifndef BTM_DISC_DURING_RS
#define BTM_DISC_DURING_RS TRUE
#endif

/**************************
** Initial SCO TX credit
*************************/
/* max TX SCO data packet size */
#ifndef BTM_SCO_DATA_SIZE_MAX
#define BTM_SCO_DATA_SIZE_MAX       240
#endif

/* The size in bytes of the BTM inquiry database. 40 As Default */
#ifndef BTM_INQ_DB_SIZE
#define BTM_INQ_DB_SIZE             32
#endif

/* The default scan mode */
#ifndef BTM_DEFAULT_SCAN_TYPE
#define BTM_DEFAULT_SCAN_TYPE       BTM_SCAN_TYPE_INTERLACED
#endif

/* Should connections to unknown devices be allowed when not discoverable? */
#ifndef BTM_ALLOW_CONN_IF_NONDISCOVER
#define BTM_ALLOW_CONN_IF_NONDISCOVER   TRUE
#endif

/* Sets the Page_Scan_Window:  the length of time that the device is performing a page scan. */
#ifndef BTM_DEFAULT_CONN_WINDOW
#define BTM_DEFAULT_CONN_WINDOW     0x0012
#endif

/* Sets the Page_Scan_Activity:  the interval between the start of two consecutive page scans. */
#ifndef BTM_DEFAULT_CONN_INTERVAL
#define BTM_DEFAULT_CONN_INTERVAL   0x0800
#endif

/* When automatic inquiry scan is enabled, this sets the inquiry scan window. */
#ifndef BTM_DEFAULT_DISC_WINDOW
#define BTM_DEFAULT_DISC_WINDOW     0x0012
#endif

/* When automatic inquiry scan is enabled, this sets the inquiry scan interval. */
#ifndef BTM_DEFAULT_DISC_INTERVAL
#define BTM_DEFAULT_DISC_INTERVAL   0x0800
#endif

/* Default class of device
* {SERVICE_CLASS, MAJOR_CLASS, MINOR_CLASS}
*
* SERVICE_CLASS:0x5A (Bit17 -Networking,Bit19 - Capturing,Bit20 -Object Transfer,Bit22 -Telephony)
* MAJOR_CLASS:0x02 - PHONE
* MINOR_CLASS:0x0C - SMART_PHONE
*
*/
#ifndef BTA_DM_COD
#define BTA_DM_COD {0x5A, 0x02, 0x0C}
#endif

/* The number of SCO links. */
#ifndef BTM_MAX_SCO_LINKS
<<<<<<< HEAD
#define BTM_MAX_SCO_LINKS           1
=======
#define BTM_MAX_SCO_LINKS           1	//3
>>>>>>> 1173106a
#endif

/* The preferred type of SCO links (2-eSCO, 0-SCO). */
#ifndef BTM_DEFAULT_SCO_MODE
#define BTM_DEFAULT_SCO_MODE        2
#endif

/* The number of security records for peer devices. 100 AS Default*/
#ifndef BTM_SEC_MAX_DEVICE_RECORDS
#define BTM_SEC_MAX_DEVICE_RECORDS  4 // 100
#endif

/* The number of security records for services. 32 AS Default*/
#ifndef BTM_SEC_MAX_SERVICE_RECORDS
#define BTM_SEC_MAX_SERVICE_RECORDS 8 // 32
#endif

/* If True, force a retrieval of remote device name for each bond in case it's changed */
#ifndef BTM_SEC_FORCE_RNR_FOR_DBOND
#define BTM_SEC_FORCE_RNR_FOR_DBOND  FALSE
#endif

/* Maximum device name length used in btm database. Up to 248*/
#ifndef BTM_MAX_REM_BD_NAME_LEN
#define BTM_MAX_REM_BD_NAME_LEN     64
#endif

/* Maximum local device name length stored btm database.
  '0' disables storage of the local name in BTM */
#ifndef BTM_MAX_LOC_BD_NAME_LEN
#define BTM_MAX_LOC_BD_NAME_LEN     64
#endif

/* Fixed Default String. When this is defined as null string, the device's
 * product model name is used as the default local name.
 */
#ifndef BTM_DEF_LOCAL_NAME
#define BTM_DEF_LOCAL_NAME      ""
#endif

/* Maximum service name stored with security authorization (0 if not needed) */
#ifndef BTM_SEC_SERVICE_NAME_LEN
#define BTM_SEC_SERVICE_NAME_LEN    BT_MAX_SERVICE_NAME_LEN
#endif

/* Maximum length of the service name. */
#ifndef BT_MAX_SERVICE_NAME_LEN
#define BT_MAX_SERVICE_NAME_LEN     21
#endif

/* ACL buffer size in HCI Host Buffer Size command. */
#ifndef BTM_ACL_BUF_SIZE
#define BTM_ACL_BUF_SIZE            0
#endif

/* The maximum number of clients that can register with the power manager. */
#ifndef BTM_MAX_PM_RECORDS
#define BTM_MAX_PM_RECORDS          2
#endif

/* This is set to show debug trace messages for the power manager. */
#ifndef BTM_PM_DEBUG
#define BTM_PM_DEBUG                FALSE
#endif

/* This is set to TRUE if link is to be unparked due to BTM_CreateSCO API. */
#ifndef BTM_SCO_WAKE_PARKED_LINK
#define BTM_SCO_WAKE_PARKED_LINK    TRUE
#endif

/* If the user does not respond to security process requests within this many seconds,
 * a negative response would be sent automatically.
 * 30 is LMP response timeout value */
#ifndef BTM_SEC_TIMEOUT_VALUE
#define BTM_SEC_TIMEOUT_VALUE           35
#endif

/* Maximum number of callbacks that can be registered using BTM_RegisterForVSEvents */
#ifndef BTM_MAX_VSE_CALLBACKS
#define BTM_MAX_VSE_CALLBACKS           3
#endif

/******************************************
**    Lisbon Features
*******************************************/
/* This is set to TRUE if the FEC is required for EIR packet. */
#ifndef BTM_EIR_DEFAULT_FEC_REQUIRED
#define BTM_EIR_DEFAULT_FEC_REQUIRED    TRUE
#endif

/* The IO capability of the local device (for Simple Pairing) */
#ifndef BTM_LOCAL_IO_CAPS
#define BTM_LOCAL_IO_CAPS               BTM_IO_CAP_NONE
#endif

#ifndef BTM_LOCAL_IO_CAPS_BLE
#define BTM_LOCAL_IO_CAPS_BLE           BTM_IO_CAP_KBDISP
#endif

/* The default MITM Protection Requirement (for Simple Pairing)
 * Possible values are BTM_AUTH_SP_YES or BTM_AUTH_SP_NO */
#ifndef BTM_DEFAULT_AUTH_REQ
#define BTM_DEFAULT_AUTH_REQ            BTM_AUTH_SP_NO
#endif

/* The default MITM Protection Requirement for dedicated bonding using Simple Pairing
 * Possible values are BTM_AUTH_AP_YES or BTM_AUTH_AP_NO */
#ifndef BTM_DEFAULT_DD_AUTH_REQ
#define BTM_DEFAULT_DD_AUTH_REQ            BTM_AUTH_AP_YES
#endif

/* Include Out-of-Band implementation for Simple Pairing */
#ifndef BTM_OOB_INCLUDED
#define BTM_OOB_INCLUDED                TRUE
#endif

/* TRUE to include Sniff Subrating */
#ifndef BTM_SSR_INCLUDED
#define BTM_SSR_INCLUDED                TRUE
#endif

/*************************
** End of Lisbon Features
**************************/

/* 4.1/4.2 secure connections feature */
#ifndef SC_MODE_INCLUDED
#define SC_MODE_INCLUDED                TRUE
#endif

/* Used for conformance testing ONLY */
#ifndef BTM_BLE_CONFORMANCE_TESTING
#define BTM_BLE_CONFORMANCE_TESTING           FALSE
#endif

/******************************************************************************
**
** L2CAP
**
******************************************************************************/

#ifndef L2CAP_CLIENT_INCLUDED
#define L2CAP_CLIENT_INCLUDED FALSE
#endif


/* The maximum number of simultaneous links that L2CAP can support. Up to 7*/
#ifndef MAX_ACL_CONNECTIONS
#define MAX_L2CAP_LINKS             3
#else
#define MAX_L2CAP_LINKS             MAX_ACL_CONNECTIONS
#endif

/* The maximum number of simultaneous channels that L2CAP can support. Up to 16*/
#ifndef MAX_L2CAP_CHANNELS
#define MAX_L2CAP_CHANNELS          4
#endif

/* The maximum number of simultaneous applications that can register with L2CAP. */
#ifndef MAX_L2CAP_CLIENTS
#define MAX_L2CAP_CLIENTS           4
#endif

/* The number of seconds of link inactivity before a link is disconnected. */
#ifndef L2CAP_LINK_INACTIVITY_TOUT
#define L2CAP_LINK_INACTIVITY_TOUT  4
#endif

/* The number of seconds of link inactivity after bonding before a link is disconnected. */
#ifndef L2CAP_BONDING_TIMEOUT
#define L2CAP_BONDING_TIMEOUT       3
#endif

/* The time from the HCI connection complete to disconnect if no channel is established. */
#ifndef L2CAP_LINK_STARTUP_TOUT
#define L2CAP_LINK_STARTUP_TOUT     60
#endif

/* The L2CAP MTU; must be in accord with the HCI ACL pool size. */
#ifndef L2CAP_MTU_SIZE
#define L2CAP_MTU_SIZE              1691
#endif

/* The L2CAP MPS over Bluetooth; must be in accord with the FCR tx pool size and ACL down buffer size. */
#ifndef L2CAP_MPS_OVER_BR_EDR
#define L2CAP_MPS_OVER_BR_EDR       1010
#endif

/* If host flow control enabled, this is the number of buffers the controller can have unacknowledged. */
#ifndef L2CAP_HOST_FC_ACL_BUFS
#define L2CAP_HOST_FC_ACL_BUFS      20
#endif

/* This is set to enable L2CAP to  take the ACL link out of park mode when ACL data is to be sent. */
#ifndef L2CAP_WAKE_PARKED_LINK
#define L2CAP_WAKE_PARKED_LINK      TRUE
#endif

/* Whether link wants to be the master or the slave. */
#ifndef L2CAP_DESIRED_LINK_ROLE
#define L2CAP_DESIRED_LINK_ROLE     HCI_ROLE_SLAVE
#endif

/* Include Non-Flushable Packet Boundary Flag feature of Lisbon */
#ifndef L2CAP_NON_FLUSHABLE_PB_INCLUDED
#define L2CAP_NON_FLUSHABLE_PB_INCLUDED     TRUE
#endif

/* Minimum number of ACL credit for high priority link */
#ifndef L2CAP_HIGH_PRI_MIN_XMIT_QUOTA
#define L2CAP_HIGH_PRI_MIN_XMIT_QUOTA       5
#endif

/* used for monitoring HCI ACL credit management */
#ifndef L2CAP_HCI_FLOW_CONTROL_DEBUG
#define L2CAP_HCI_FLOW_CONTROL_DEBUG        TRUE
#endif

/* Used for calculating transmit buffers off of */
#ifndef L2CAP_NUM_XMIT_BUFFS
#define L2CAP_NUM_XMIT_BUFFS                HCI_ACL_BUF_MAX
#endif

/* Unicast Connectionless Data */
#ifndef L2CAP_UCD_INCLUDED
#define L2CAP_UCD_INCLUDED                  FALSE
#endif

/* Unicast Connectionless Data MTU */
#ifndef L2CAP_UCD_MTU
#define L2CAP_UCD_MTU                       L2CAP_MTU_SIZE
#endif

/* Unicast Connectionless Data Idle Timeout */
#ifndef L2CAP_UCD_IDLE_TIMEOUT
#define L2CAP_UCD_IDLE_TIMEOUT              2
#endif

/* Unicast Connectionless Data Idle Timeout */
#ifndef L2CAP_UCD_CH_PRIORITY
#define L2CAP_UCD_CH_PRIORITY               L2CAP_CHNL_PRIORITY_MEDIUM
#endif

/* Used for features using fixed channels; set to zero if no fixed channels supported (BLE, etc.) */
/* Excluding L2CAP signaling channel and UCD */
#ifndef L2CAP_NUM_FIXED_CHNLS
#define L2CAP_NUM_FIXED_CHNLS               32
#endif

/* First fixed channel supported */
#ifndef L2CAP_FIRST_FIXED_CHNL
#define L2CAP_FIRST_FIXED_CHNL              4
#endif

#ifndef L2CAP_LAST_FIXED_CHNL
#define L2CAP_LAST_FIXED_CHNL           (L2CAP_FIRST_FIXED_CHNL + L2CAP_NUM_FIXED_CHNLS - 1)
#endif

/* Round Robin service channels in link */
#ifndef L2CAP_ROUND_ROBIN_CHANNEL_SERVICE
#define L2CAP_ROUND_ROBIN_CHANNEL_SERVICE   TRUE
#endif

/* Used for calculating transmit buffers off of */
#ifndef L2CAP_NUM_XMIT_BUFFS
#define L2CAP_NUM_XMIT_BUFFS                HCI_ACL_BUF_MAX
#endif

/* used for monitoring eL2CAP data flow */
#ifndef L2CAP_ERTM_STATS
#define L2CAP_ERTM_STATS                    FALSE
#endif

/* Used for conformance testing ONLY:  When TRUE lets scriptwrapper overwrite info response */
#ifndef L2CAP_CONFORMANCE_TESTING
#define L2CAP_CONFORMANCE_TESTING           FALSE
#endif

/*
 * Max bytes per connection to buffer locally before dropping the
 * connection if local client does not receive it  - default is 1MB
 */
#ifndef L2CAP_MAX_RX_BUFFER
#define L2CAP_MAX_RX_BUFFER                 0x100000
#endif


#ifndef TIMER_PARAM_TYPE
#define TIMER_PARAM_TYPE    UINT32
#endif

/******************************************************************************
**
** BLE
**
******************************************************************************/

#ifndef BLE_INCLUDED
#define BLE_INCLUDED            TRUE
#endif

#ifndef BLE_ANDROID_CONTROLLER_SCAN_FILTER
#define BLE_ANDROID_CONTROLLER_SCAN_FILTER            TRUE
#endif

#ifndef LOCAL_BLE_CONTROLLER_ID
#define LOCAL_BLE_CONTROLLER_ID         (1)
#endif

/*
 * Toggles support for general LE privacy features such as remote address
 * resolution, local address rotation etc.
 */
#ifndef BLE_PRIVACY_SPT
#define BLE_PRIVACY_SPT         TRUE
#endif

/*
 * Enables or disables support for local privacy (ex. address rotation)
 */
#ifndef BLE_LOCAL_PRIVACY_ENABLED
#define BLE_LOCAL_PRIVACY_ENABLED         TRUE
#endif

/*
 * Toggles support for vendor specific extensions such as RPA offloading,
 * feature discovery, multi-adv etc.
 */
#ifndef BLE_VND_INCLUDED
#define BLE_VND_INCLUDED        FALSE
#endif

#ifndef BTM_BLE_ADV_TX_POWER
#define BTM_BLE_ADV_TX_POWER {-21, -15, -7, 1, 9}
#endif


#ifndef BLE_BATCH_SCAN_INCLUDED
#define BLE_BATCH_SCAN_INCLUDED  TRUE
#endif

/******************************************************************************
**
** ATT/GATT Protocol/Profile Settings
**
******************************************************************************/
#ifndef GATT_INCLUDED
#if BLE_INCLUDED == TRUE
#define GATT_INCLUDED TRUE
#else
#define GATT_INCLUDED FALSE
#endif
#endif

#ifndef BTA_GATT_INCLUDED
#if BLE_INCLUDED == TRUE
#define BTA_GATT_INCLUDED TRUE
#else
#define BTA_GATT_INCLUDED FALSE
#endif
#endif

#if BTA_GATT_INCLUDED == TRUE && BLE_INCLUDED == FALSE
#error "can't have GATT without BLE"
#endif

#ifndef BLE_LLT_INCLUDED
#define BLE_LLT_INCLUDED    TRUE
#endif

#ifndef ATT_INCLUDED
#define ATT_INCLUDED         TRUE
#endif

#ifndef ATT_DEBUG
#define ATT_DEBUG           FALSE//TRUE
#endif

#ifndef BLE_PERIPHERAL_MODE_SUPPORT
#define BLE_PERIPHERAL_MODE_SUPPORT  TRUE
#endif

#ifndef BLE_DELAY_REQUEST_ENC
/* This flag is to work around IPHONE problem, We need to wait for iPhone ready
   before send encryption request to iPhone */
#define BLE_DELAY_REQUEST_ENC        FALSE
#endif

#ifndef GAP_TRANSPORT_SUPPORTED
#define GAP_TRANSPORT_SUPPORTED      GATT_TRANSPORT_LE_BR_EDR
#endif

#ifndef GATTP_TRANSPORT_SUPPORTED
#define GATTP_TRANSPORT_SUPPORTED    GATT_TRANSPORT_LE_BR_EDR
#endif

#ifndef GATT_MAX_SR_PROFILES
#define GATT_MAX_SR_PROFILES        4 /* max is 32 */
#endif

#ifndef GATT_MAX_APPS
#define GATT_MAX_APPS            4 /* MAX is 32 note: 2 apps used internally GATT and GAP */
#endif

#ifndef GATT_MAX_PHY_CHANNEL
#define GATT_MAX_PHY_CHANNEL        4
#endif

/* Used for conformance testing ONLY */
#ifndef GATT_CONFORMANCE_TESTING
#define GATT_CONFORMANCE_TESTING           FALSE
#endif

/* number of background connection device allowence, ideally to be the same as WL size
*/
#ifndef GATT_MAX_BG_CONN_DEV
#define GATT_MAX_BG_CONN_DEV        4 /*MAX is 32*/
#endif

/******************************************************************************
**
** GATT
**
******************************************************************************/
#ifndef GATTC_INCLUDED
#if BLE_INCLUDED == TRUE
#define GATTC_INCLUDED         TRUE
#else
#define GATTC_INCLUDED         FALSE
#endif
#endif

#ifndef GATTS_INCLUDED
#if BLE_INCLUDED == TRUE
#define GATTS_INCLUDED         TRUE
#else
#define GATTS_INCLUDED         FALSE
#endif
#endif


#if SMP_INCLUDED == TRUE && BLE_INCLUDED == FALSE
#error "can't have SMP without BLE"
#endif


/******************************************************************************
**
** SMP
**
******************************************************************************/
#ifndef SMP_INCLUDED
#if BLE_INCLUDED == TRUE
#define SMP_INCLUDED         TRUE
#else
#define SMP_INCLUDED         FALSE
#endif
#endif

#if SMP_INCLUDED == TRUE && BLE_INCLUDED == FALSE
#error "can't have SMP without BLE"
#endif

#ifndef SMP_DEBUG
#define SMP_DEBUG            FALSE
#endif

#ifndef SMP_DEFAULT_AUTH_REQ
#define SMP_DEFAULT_AUTH_REQ    SMP_AUTH_NB_ENC_ONLY
#endif

#ifndef SMP_MAX_ENC_KEY_SIZE
#define SMP_MAX_ENC_KEY_SIZE    16
#endif

#ifndef SMP_MIN_ENC_KEY_SIZE
#define SMP_MIN_ENC_KEY_SIZE    7
#endif

/* minimum link timeout after SMP pairing is done, leave room for key exchange
   and racing condition for the following service connection.
   Prefer greater than 0 second, and no less than default inactivity link idle
   timer(L2CAP_LINK_INACTIVITY_TOUT) in l2cap) */
#ifndef SMP_LINK_TOUT_MIN
#if (L2CAP_LINK_INACTIVITY_TOUT > 0)
#define SMP_LINK_TOUT_MIN               L2CAP_LINK_INACTIVITY_TOUT
#else
#define SMP_LINK_TOUT_MIN               2
#endif
#endif
/******************************************************************************
**
** SDP
**
******************************************************************************/

#ifndef SDP_INCLUDED
#define SDP_INCLUDED                FALSE //TRUE
#endif

/* This is set to enable SDP server functionality. */
#ifndef SDP_SERVER_ENABLED
#if SDP_INCLUDED == TRUE
#define SDP_SERVER_ENABLED          TRUE
#else
#define SDP_SERVER_ENABLED          FALSE
#endif
#endif

/* This is set to enable SDP client functionality. */
#ifndef SDP_CLIENT_ENABLED
#if SDP_INCLUDED == TRUE
#define SDP_CLIENT_ENABLED          TRUE
#else
#define SDP_CLIENT_ENABLED          FALSE
#endif
#endif

/* The maximum number of SDP records the server can support. */
#ifndef SDP_MAX_RECORDS
#define SDP_MAX_RECORDS             4  /*max is 30*/
#endif

/* The maximum number of attributes in each record. */
#ifndef SDP_MAX_REC_ATTR
#define SDP_MAX_REC_ATTR            8
#endif

#ifndef SDP_MAX_PAD_LEN
#define SDP_MAX_PAD_LEN             300
#endif

/* The maximum length, in bytes, of an attribute. */
#ifndef SDP_MAX_ATTR_LEN
#define SDP_MAX_ATTR_LEN            400
#endif

/* The maximum number of attribute filters supported by SDP databases. */
#ifndef SDP_MAX_ATTR_FILTERS
#define SDP_MAX_ATTR_FILTERS        15
#endif

/* The maximum number of UUID filters supported by SDP databases. */
#ifndef SDP_MAX_UUID_FILTERS
#define SDP_MAX_UUID_FILTERS        3
#endif

/* The maximum number of record handles retrieved in a search. */
#ifndef SDP_MAX_DISC_SERVER_RECS
#define SDP_MAX_DISC_SERVER_RECS    21
#endif

/* The size of a scratchpad buffer, in bytes, for storing the response to an attribute request. */
#ifndef SDP_MAX_LIST_BYTE_COUNT
#define SDP_MAX_LIST_BYTE_COUNT     4096
#endif

/* The maximum number of parameters in an SDP protocol element. */
#ifndef SDP_MAX_PROTOCOL_PARAMS
#define SDP_MAX_PROTOCOL_PARAMS     2
#endif

/* The maximum number of simultaneous client and server connections. */
#ifndef SDP_MAX_CONNECTIONS
#define SDP_MAX_CONNECTIONS         2 // 4
#endif

/* The MTU size for the L2CAP configuration. */
#ifndef SDP_MTU_SIZE
#define SDP_MTU_SIZE                672
#endif

/* The flush timeout for the L2CAP configuration. */
#ifndef SDP_FLUSH_TO
#define SDP_FLUSH_TO                0xFFFF
#endif

/* The name for security authorization. */
#ifndef SDP_SERVICE_NAME
#define SDP_SERVICE_NAME            "Service Discovery"
#endif

/* The security level for BTM. */
#ifndef SDP_SECURITY_LEVEL
#define SDP_SECURITY_LEVEL          BTM_SEC_NONE
#endif

/******************************************************************************
**
** RFCOMM
**
******************************************************************************/
#ifndef RFCOMM_INCLUDED
#define RFCOMM_INCLUDED             FALSE
#endif

/* The maximum number of ports supported. */
#ifndef MAX_RFC_PORTS
#define MAX_RFC_PORTS               16 /*max is 30*/
#endif

/* The maximum simultaneous links to different devices. */
#ifndef MAX_ACL_CONNECTIONS
#define MAX_BD_CONNECTIONS          3 /*max is 7*/
#else
#define MAX_BD_CONNECTIONS          MAX_ACL_CONNECTIONS
#endif

/* The port receive queue low watermark level, in bytes. */
#ifndef PORT_RX_LOW_WM
#define PORT_RX_LOW_WM              (BTA_RFC_MTU_SIZE * PORT_RX_BUF_LOW_WM)
#endif

/* The port receive queue high watermark level, in bytes. */
#ifndef PORT_RX_HIGH_WM
#define PORT_RX_HIGH_WM             (BTA_RFC_MTU_SIZE * PORT_RX_BUF_HIGH_WM)
#endif

/* The port receive queue critical watermark level, in bytes. */
#ifndef PORT_RX_CRITICAL_WM
#define PORT_RX_CRITICAL_WM         (BTA_RFC_MTU_SIZE * PORT_RX_BUF_CRITICAL_WM)
#endif

/* The port receive queue low watermark level, in number of buffers. */
#ifndef PORT_RX_BUF_LOW_WM
#define PORT_RX_BUF_LOW_WM          4
#endif

/* The port receive queue high watermark level, in number of buffers. */
#ifndef PORT_RX_BUF_HIGH_WM
#define PORT_RX_BUF_HIGH_WM         10
#endif

/* The port receive queue critical watermark level, in number of buffers. */
#ifndef PORT_RX_BUF_CRITICAL_WM
#define PORT_RX_BUF_CRITICAL_WM     15
#endif

/* The port transmit queue high watermark level, in bytes. */
#ifndef PORT_TX_HIGH_WM
#define PORT_TX_HIGH_WM             (BTA_RFC_MTU_SIZE * PORT_TX_BUF_HIGH_WM)
#endif

/* The port transmit queue critical watermark level, in bytes. */
#ifndef PORT_TX_CRITICAL_WM
#define PORT_TX_CRITICAL_WM         (BTA_RFC_MTU_SIZE * PORT_TX_BUF_CRITICAL_WM)
#endif

/* The port transmit queue high watermark level, in number of buffers. */
#ifndef PORT_TX_BUF_HIGH_WM
#define PORT_TX_BUF_HIGH_WM         10
#endif

/* The port transmit queue high watermark level, in number of buffers. */
#ifndef PORT_TX_BUF_CRITICAL_WM
#define PORT_TX_BUF_CRITICAL_WM     15
#endif

/* The RFCOMM multiplexer preferred flow control mechanism. */
#ifndef PORT_FC_DEFAULT
#define PORT_FC_DEFAULT             PORT_FC_CREDIT
#endif

/* The maximum number of credits receiver sends to peer when using credit-based flow control. */
#ifndef PORT_CREDIT_RX_MAX
#define PORT_CREDIT_RX_MAX          16
#endif

/* The credit low watermark level. */
#ifndef PORT_CREDIT_RX_LOW
#define PORT_CREDIT_RX_LOW          8
#endif

/* if application like BTA, Java or script test engine is running on other than BTU thread, */
/* PORT_SCHEDULE_LOCK shall be defined as GKI_sched_lock() or GKI_disable() */
#ifndef PORT_SCHEDULE_LOCK
#define PORT_SCHEDULE_LOCK          GKI_disable()
#endif

/* if application like BTA, Java or script test engine is running on other than BTU thread, */
/* PORT_SCHEDULE_LOCK shall be defined as GKI_sched_unlock() or GKI_enable() */
#ifndef PORT_SCHEDULE_UNLOCK
#define PORT_SCHEDULE_UNLOCK        GKI_enable()
#endif

/******************************************************************************
**
** OBEX
**
******************************************************************************/
#define OBX_14_INCLUDED             FALSE

/* The maximum number of registered servers. */
#ifndef OBX_NUM_SERVERS
#define OBX_NUM_SERVERS             12
#endif

/* The maximum number of active clients. */
#ifndef OBX_NUM_CLIENTS
#define OBX_NUM_CLIENTS             8
#endif

/* This option is application when OBX_14_INCLUDED=TRUE
   Pool ID where to reassemble the SDU.
   This Pool will allow buffers to be used that are larger than
   the L2CAP_MAX_MTU. */
#ifndef OBX_USER_RX_POOL_ID
#define OBX_USER_RX_POOL_ID     OBX_LRG_DATA_POOL_ID
#endif

/* This option is application when OBX_14_INCLUDED=TRUE
   Pool ID where to hold the SDU.
   This Pool will allow buffers to be used that are larger than
   the L2CAP_MAX_MTU. */
#ifndef OBX_USER_TX_POOL_ID
#define OBX_USER_TX_POOL_ID     OBX_LRG_DATA_POOL_ID
#endif

/* This option is application when OBX_14_INCLUDED=TRUE
GKI Buffer Pool ID used to hold MPS segments during SDU reassembly
*/
#ifndef OBX_FCR_RX_POOL_ID
#define OBX_FCR_RX_POOL_ID      HCI_ACL_POOL_ID
#endif

/* This option is application when OBX_14_INCLUDED=TRUE
GKI Buffer Pool ID used to hold MPS segments used in (re)transmissions.
L2CAP_DEFAULT_ERM_POOL_ID is specified to use the HCI ACL data pool.
Note:  This pool needs to have enough buffers to hold two times the window size negotiated
 in the L2CA_SetFCROptions (2 * tx_win_size)  to allow for retransmissions.
 The size of each buffer must be able to hold the maximum MPS segment size passed in
 L2CA_SetFCROptions plus BT_HDR (8) + HCI preamble (4) + L2CAP_MIN_OFFSET (11 - as of BT 2.1 + EDR Spec).
*/
#ifndef OBX_FCR_TX_POOL_ID
#define OBX_FCR_TX_POOL_ID      HCI_ACL_POOL_ID
#endif

/* This option is application when OBX_14_INCLUDED=TRUE
Size of the transmission window when using enhanced retransmission mode. Not used
in basic and streaming modes. Range: 1 - 63
*/
#ifndef OBX_FCR_OPT_TX_WINDOW_SIZE_BR_EDR
#define OBX_FCR_OPT_TX_WINDOW_SIZE_BR_EDR       20
#endif

/* This option is application when OBX_14_INCLUDED=TRUE
Number of transmission attempts for a single I-Frame before taking
Down the connection. Used In ERTM mode only. Value is Ignored in basic and
Streaming modes.
Range: 0, 1-0xFF
0 - infinite retransmissions
1 - single transmission
*/
#ifndef OBX_FCR_OPT_MAX_TX_B4_DISCNT
#define OBX_FCR_OPT_MAX_TX_B4_DISCNT    20
#endif

/* This option is application when OBX_14_INCLUDED=TRUE
Retransmission Timeout
Range: Minimum 2000 (2 secs) on BR/EDR when supporting PBF.
 */
#ifndef OBX_FCR_OPT_RETX_TOUT
#define OBX_FCR_OPT_RETX_TOUT           2000
#endif

/* This option is application when OBX_14_INCLUDED=TRUE
Monitor Timeout
Range: Minimum 12000 (12 secs) on BR/EDR when supporting PBF.
*/
#ifndef OBX_FCR_OPT_MONITOR_TOUT
#define OBX_FCR_OPT_MONITOR_TOUT        12000
#endif

/* This option is application when OBX_14_INCLUDED=TRUE
Maximum PDU payload size.
Suggestion: The maximum amount of data that will fit into a 3-DH5 packet.
Range: 2 octets
*/
#ifndef OBX_FCR_OPT_MAX_PDU_SIZE
#define OBX_FCR_OPT_MAX_PDU_SIZE        L2CAP_MPS_OVER_BR_EDR
#endif


/******************************************************************************
**
** BNEP
**
******************************************************************************/

#ifndef BNEP_INCLUDED
#define BNEP_INCLUDED               FALSE//TRUE
#endif

/* BNEP status API call is used mainly to get the L2CAP handle */
#ifndef BNEP_SUPPORTS_STATUS_API
#define BNEP_SUPPORTS_STATUS_API            FALSE//TRUE
#endif

/*
** When BNEP connection changes roles after the connection is established
** we will do an authentication check again on the new role
*/
#ifndef BNEP_DO_AUTH_FOR_ROLE_SWITCH
#define BNEP_DO_AUTH_FOR_ROLE_SWITCH        FALSE//TRUE
#endif


/* Maximum number of protocol filters supported. */
#ifndef BNEP_MAX_PROT_FILTERS
#define BNEP_MAX_PROT_FILTERS       5
#endif

/* Maximum number of multicast filters supported. */
#ifndef BNEP_MAX_MULTI_FILTERS
#define BNEP_MAX_MULTI_FILTERS      5
#endif

/* Minimum MTU size. */
#ifndef BNEP_MIN_MTU_SIZE
#define BNEP_MIN_MTU_SIZE           L2CAP_MTU_SIZE
#endif

/* Preferred MTU size. */
#ifndef BNEP_MTU_SIZE
#define BNEP_MTU_SIZE               BNEP_MIN_MTU_SIZE
#endif

/* Maximum number of buffers allowed in transmit data queue. */
#ifndef BNEP_MAX_XMITQ_DEPTH
#define BNEP_MAX_XMITQ_DEPTH        20
#endif

/* Maximum number BNEP of connections supported. */
#ifndef BNEP_MAX_CONNECTIONS
#define BNEP_MAX_CONNECTIONS        7
#endif


/******************************************************************************
**
** AVDTP
**
******************************************************************************/

#ifndef AVDT_INCLUDED
#define AVDT_INCLUDED               TRUE
#endif

/* Include reporting capability in AVDTP */
#ifndef AVDT_REPORTING
#define AVDT_REPORTING              TRUE
#endif

/* Include multiplexing capability in AVDTP */
#ifndef AVDT_MULTIPLEXING
#define AVDT_MULTIPLEXING           TRUE
#endif

/* Number of simultaneous links to different peer devices. */
#ifndef AVDT_NUM_LINKS
#define AVDT_NUM_LINKS              2
#endif

/* Number of simultaneous stream endpoints. */
#ifndef AVDT_NUM_SEPS
#define AVDT_NUM_SEPS               3
#endif

/* Number of transport channels setup per media stream(audio or video) */
#ifndef AVDT_NUM_CHANNELS

#if AVDT_REPORTING == TRUE
/* signaling, media and reporting channels */
#define AVDT_NUM_CHANNELS   3
#else
/* signaling and media channels */
#define AVDT_NUM_CHANNELS   2
#endif  // AVDT_REPORTING

#endif  // AVDT_NUM_CHANNELS

/* Number of transport channels setup by AVDT for all media streams
 * AVDT_NUM_CHANNELS * Number of simultaneous streams.
 */
#ifndef AVDT_NUM_TC_TBL
#define AVDT_NUM_TC_TBL             6
#endif

/* Maximum size in bytes of the codec capabilities information element. */
#ifndef AVDT_CODEC_SIZE
#define AVDT_CODEC_SIZE             10
#endif

/* Maximum size in bytes of the content protection information element. */
#ifndef AVDT_PROTECT_SIZE
#define AVDT_PROTECT_SIZE           90
#endif

/* Maximum number of GKI buffers in the fragment queue (for video frames).
 * Must be less than the number of buffers in the buffer pool of size AVDT_DATA_POOL_SIZE */
#ifndef AVDT_MAX_FRAG_COUNT
#define AVDT_MAX_FRAG_COUNT         15
#endif

/******************************************************************************
**
** PAN
**
******************************************************************************/

#ifndef PAN_INCLUDED
#define PAN_INCLUDED                     FALSE//TRUE
#endif

/* This will enable the PANU role */
#ifndef PAN_SUPPORTS_ROLE_PANU
#define PAN_SUPPORTS_ROLE_PANU              FALSE//TRUE
#endif

/* This will enable the GN role */
#ifndef PAN_SUPPORTS_ROLE_GN
#define PAN_SUPPORTS_ROLE_GN                FALSE//TRUE
#endif

/* This will enable the NAP role */
#ifndef PAN_SUPPORTS_ROLE_NAP
#define PAN_SUPPORTS_ROLE_NAP               FALSE//TRUE
#endif

/* This is just for debugging purposes */
#ifndef PAN_SUPPORTS_DEBUG_DUMP
#define PAN_SUPPORTS_DEBUG_DUMP             FALSE//TRUE
#endif

/* Maximum number of PAN connections allowed */
#ifndef MAX_PAN_CONNS
#define MAX_PAN_CONNS                    7
#endif

/* Default service name for NAP role */
#ifndef PAN_NAP_DEFAULT_SERVICE_NAME
#define PAN_NAP_DEFAULT_SERVICE_NAME    "Network Access Point Service"
#endif

/* Default service name for GN role */
#ifndef PAN_GN_DEFAULT_SERVICE_NAME
#define PAN_GN_DEFAULT_SERVICE_NAME     "Group Network Service"
#endif

/* Default service name for PANU role */
#ifndef PAN_PANU_DEFAULT_SERVICE_NAME
#define PAN_PANU_DEFAULT_SERVICE_NAME   "PAN User Service"
#endif

/* Default description for NAP role service */
#ifndef PAN_NAP_DEFAULT_DESCRIPTION
#define PAN_NAP_DEFAULT_DESCRIPTION     "NAP"
#endif

/* Default description for GN role service */
#ifndef PAN_GN_DEFAULT_DESCRIPTION
#define PAN_GN_DEFAULT_DESCRIPTION      "GN"
#endif

/* Default description for PANU role service */
#ifndef PAN_PANU_DEFAULT_DESCRIPTION
#define PAN_PANU_DEFAULT_DESCRIPTION    "PANU"
#endif

/* Default Security level for PANU role. */
#ifndef PAN_PANU_SECURITY_LEVEL
#define PAN_PANU_SECURITY_LEVEL          0
#endif

/* Default Security level for GN role. */
#ifndef PAN_GN_SECURITY_LEVEL
#define PAN_GN_SECURITY_LEVEL            0
#endif

/* Default Security level for NAP role. */
#ifndef PAN_NAP_SECURITY_LEVEL
#define PAN_NAP_SECURITY_LEVEL           0
#endif

/******************************************************************************
**
** GAP
**
******************************************************************************/

#ifndef GAP_INCLUDED
#define GAP_INCLUDED                TRUE
#endif

/* This is set to enable use of GAP L2CAP connections. */
#ifndef GAP_CONN_INCLUDED
#if GAP_INCLUDED == TRUE
#define GAP_CONN_INCLUDED           TRUE
#else
#define GAP_CONN_INCLUDED           FALSE
#endif
#endif

/* This is set to enable posting event for data write */
#ifndef GAP_CONN_POST_EVT_INCLUDED
#define GAP_CONN_POST_EVT_INCLUDED  FALSE
#endif

/* The maximum number of simultaneous GAP L2CAP connections. */
#ifndef GAP_MAX_CONNECTIONS
#define GAP_MAX_CONNECTIONS         10 // 30
#endif

/* keep the raw data received from SDP server in database. */
#ifndef SDP_RAW_DATA_INCLUDED
#define SDP_RAW_DATA_INCLUDED       TRUE
#endif

/* Inquiry duration in 1.28 second units. */
#ifndef SDP_DEBUG
#define SDP_DEBUG                   TRUE
#endif

/******************************************************************************
**
** HID
**
******************************************************************************/

#ifndef HID_DEV_SUBCLASS
#define HID_DEV_SUBCLASS            COD_MINOR_POINTING
#endif

#ifndef HID_CONTROL_POOL_ID
#define HID_CONTROL_POOL_ID             2
#endif

#ifndef HID_INTERRUPT_POOL_ID
#define HID_INTERRUPT_POOL_ID           2
#endif

/*************************************************************************
** Definitions for Both HID-Host & Device
*/
#ifndef HID_MAX_SVC_NAME_LEN
#define HID_MAX_SVC_NAME_LEN  32
#endif

#ifndef HID_MAX_SVC_DESCR_LEN
#define HID_MAX_SVC_DESCR_LEN 32
#endif

#ifndef HID_MAX_PROV_NAME_LEN
#define HID_MAX_PROV_NAME_LEN 32
#endif

/*************************************************************************
** Definitions for HID-Host
*/
#ifndef  HID_HOST_INCLUDED
#define HID_HOST_INCLUDED           FALSE//TRUE
#endif

#ifndef HID_HOST_MAX_DEVICES
#define HID_HOST_MAX_DEVICES        7
#endif

#ifndef HID_HOST_MTU
#define HID_HOST_MTU                640
#endif

#ifndef HID_HOST_FLUSH_TO
#define HID_HOST_FLUSH_TO                 0xffff
#endif

#ifndef HID_HOST_MAX_CONN_RETRY
#define HID_HOST_MAX_CONN_RETRY     (3)
#endif

#ifndef HID_HOST_REPAGE_WIN
#define HID_HOST_REPAGE_WIN          (2)
#endif

/*************************************************************************
 * A2DP Definitions
 */
#ifndef A2D_INCLUDED
#define A2D_INCLUDED            FALSE//TRUE
#endif

/******************************************************************************
**
** AVCTP
**
******************************************************************************/

/* Number of simultaneous ACL links to different peer devices. */
#ifndef AVCT_NUM_LINKS
#define AVCT_NUM_LINKS              2
#endif

/* Number of simultaneous AVCTP connections. */
#ifndef AVCT_NUM_CONN
#define AVCT_NUM_CONN               3
#endif

/******************************************************************************
**
** AVRCP
**
******************************************************************************/
#ifndef AVRC_INCLUDED
#define AVRC_INCLUDED               TRUE
#endif

#ifndef AVRC_METADATA_INCLUDED
#if AVRC_INCLUDED == TRUE
#define AVRC_METADATA_INCLUDED      TRUE
#else
#define AVRC_METADATA_INCLUDED      FALSE
#endif
#endif

#ifndef AVRC_ADV_CTRL_INCLUDED
#if AVRC_INCLUDED == TRUE
#define AVRC_ADV_CTRL_INCLUDED      TRUE
#else
#define AVRC_ADV_CTRL_INCLUDED      FALSE
#endif
#endif

#ifndef AVRC_CTLR_INCLUDED
#if AVRC_INCLUDED == TRUE
#define AVRC_CTLR_INCLUDED          TRUE
#else
#define AVRC_CTLR_INCLUDED          FALSE
#endif
#endif

/******************************************************************************
**
** MCAP
**
******************************************************************************/
#ifndef MCA_INCLUDED
#define MCA_INCLUDED                FALSE
#endif

/* The MTU size for the L2CAP configuration on control channel. 48 is the minimal */
#ifndef MCA_CTRL_MTU
#define MCA_CTRL_MTU    60
#endif

/* The maximum number of registered MCAP instances. */
#ifndef MCA_NUM_REGS
#define MCA_NUM_REGS    12
#endif

/* The maximum number of control channels (to difference devices) per registered MCAP instances. */
#ifndef MCA_NUM_LINKS
#define MCA_NUM_LINKS   3
#endif

/* The maximum number of MDEP (including HDP echo) per registered MCAP instances. */
#ifndef MCA_NUM_DEPS
#define MCA_NUM_DEPS    13
#endif

/* The maximum number of MDL link per control channel. */
#ifndef MCA_NUM_MDLS
#define MCA_NUM_MDLS    4
#endif

/* Pool ID where to reassemble the SDU. */
#ifndef MCA_USER_RX_POOL_ID
#define MCA_USER_RX_POOL_ID     HCI_ACL_POOL_ID
#endif

/* Pool ID where to hold the SDU. */
#ifndef MCA_USER_TX_POOL_ID
#define MCA_USER_TX_POOL_ID     HCI_ACL_POOL_ID
#endif

/*
GKI Buffer Pool ID used to hold MPS segments during SDU reassembly
*/
#ifndef MCA_FCR_RX_POOL_ID
#define MCA_FCR_RX_POOL_ID      HCI_ACL_POOL_ID
#endif

/*
GKI Buffer Pool ID used to hold MPS segments used in (re)transmissions.
L2CAP_DEFAULT_ERM_POOL_ID is specified to use the HCI ACL data pool.
Note:  This pool needs to have enough buffers to hold two times the window size negotiated
 in the tL2CAP_FCR_OPTIONS (2 * tx_win_size)  to allow for retransmissions.
 The size of each buffer must be able to hold the maximum MPS segment size passed in
 tL2CAP_FCR_OPTIONS plus BT_HDR (8) + HCI preamble (4) + L2CAP_MIN_OFFSET (11 - as of BT 2.1 + EDR Spec).
*/
#ifndef MCA_FCR_TX_POOL_ID
#define MCA_FCR_TX_POOL_ID      HCI_ACL_POOL_ID
#endif

/* MCAP control channel FCR Option:
Size of the transmission window when using enhanced retransmission mode.
1 is defined by HDP specification for control channel.
*/
#ifndef MCA_FCR_OPT_TX_WINDOW_SIZE
#define MCA_FCR_OPT_TX_WINDOW_SIZE      1
#endif

/* MCAP control channel FCR Option:
Number of transmission attempts for a single I-Frame before taking
Down the connection. Used In ERTM mode only. Value is Ignored in basic and
Streaming modes.
Range: 0, 1-0xFF
0 - infinite retransmissions
1 - single transmission
*/
#ifndef MCA_FCR_OPT_MAX_TX_B4_DISCNT
#define MCA_FCR_OPT_MAX_TX_B4_DISCNT    20
#endif

/* MCAP control channel FCR Option: Retransmission Timeout
The AVRCP specification set a value in the range of 300 - 2000 ms
Timeout (in msecs) to detect Lost I-Frames. Only used in Enhanced retransmission mode.
Range: Minimum 2000 (2 secs) when supporting PBF.
 */
#ifndef MCA_FCR_OPT_RETX_TOUT
#define MCA_FCR_OPT_RETX_TOUT           2000
#endif

/* MCAP control channel FCR Option: Monitor Timeout
The AVRCP specification set a value in the range of 300 - 2000 ms
Timeout (in msecs) to detect Lost S-Frames. Only used in Enhanced retransmission mode.
Range: Minimum 12000 (12 secs) when supporting PBF.
*/
#ifndef MCA_FCR_OPT_MONITOR_TOUT
#define MCA_FCR_OPT_MONITOR_TOUT        12000
#endif

/* MCAP control channel FCR Option: Maximum PDU payload size.
The maximum number of payload octets that the local device can receive in a single PDU.
*/
#ifndef MCA_FCR_OPT_MPS_SIZE
#define MCA_FCR_OPT_MPS_SIZE            1000
#endif

/* Shared transport */
#ifndef NFC_SHARED_TRANSPORT_ENABLED
#define NFC_SHARED_TRANSPORT_ENABLED    FALSE
#endif

/******************************************************************************
**
** Sleep Mode (Low Power Mode)
**
******************************************************************************/

#ifndef HCILP_INCLUDED
#define HCILP_INCLUDED                  FALSE//TRUE
#endif

/******************************************************************************
**
** APPL - Application Task
**
******************************************************************************/

#define L2CAP_FEATURE_REQ_ID      73
#define L2CAP_FEATURE_RSP_ID     173

/******************************************************************************
**
** BTA
**
******************************************************************************/
/* BTA EIR canned UUID list (default is dynamic) */
#ifndef BTA_EIR_CANNED_UUID_LIST
#define BTA_EIR_CANNED_UUID_LIST FALSE
#endif

/* Number of supported customer UUID in EIR */
#ifndef BTA_EIR_SERVER_NUM_CUSTOM_UUID
#define BTA_EIR_SERVER_NUM_CUSTOM_UUID     8
#endif

/* CHLD override for bluedroid */
#ifndef BTA_AG_CHLD_VAL_ECC
#define BTA_AG_CHLD_VAL_ECC  "(0,1,1x,2,2x,3)"
#endif

#ifndef BTA_AG_CHLD_VAL
#define BTA_AG_CHLD_VAL  "(0,1,2,3)"
#endif

/* Set the CIND to match HFP 1.5 */
#ifndef BTA_AG_CIND_INFO
#define BTA_AG_CIND_INFO "(\"call\",(0,1)),(\"callsetup\",(0-3)),(\"service\",(0-1)),(\"signal\",(0-5)),(\"roam\",(0,1)),(\"battchg\",(0-5)),(\"callheld\",(0-2))"
#endif

#ifndef BTA_DM_AVOID_A2DP_ROLESWITCH_ON_INQUIRY
#define BTA_DM_AVOID_A2DP_ROLESWITCH_ON_INQUIRY FALSE//TRUE
#endif

/******************************************************************************
**
** Tracing:  Include trace header file here.
**
******************************************************************************/

/* Enable/disable BTSnoop memory logging */
#ifndef BTSNOOP_MEM
#define BTSNOOP_MEM FALSE//TRUE
#endif

#include "bt_trace.h"

#endif /* BT_TARGET_H */<|MERGE_RESOLUTION|>--- conflicted
+++ resolved
@@ -403,11 +403,7 @@
 
 /* Includes SCO if TRUE */
 #ifndef BTM_SCO_INCLUDED
-<<<<<<< HEAD
-#define BTM_SCO_INCLUDED            FALSE       /* TRUE includes SCO code */
-=======
 #define BTM_SCO_INCLUDED            FALSE	//TRUE       /* TRUE includes SCO code */
->>>>>>> 1173106a
 #endif
 
 /* Includes SCO if TRUE */
@@ -484,11 +480,7 @@
 
 /* The number of SCO links. */
 #ifndef BTM_MAX_SCO_LINKS
-<<<<<<< HEAD
-#define BTM_MAX_SCO_LINKS           1
-=======
 #define BTM_MAX_SCO_LINKS           1	//3
->>>>>>> 1173106a
 #endif
 
 /* The preferred type of SCO links (2-eSCO, 0-SCO). */
@@ -986,7 +978,7 @@
 ******************************************************************************/
 
 #ifndef SDP_INCLUDED
-#define SDP_INCLUDED                FALSE //TRUE
+#define SDP_INCLUDED                TRUE
 #endif
 
 /* This is set to enable SDP server functionality. */
